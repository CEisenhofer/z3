--- conflicted
+++ resolved
@@ -76,7 +76,6 @@
     unsigned              m_touched;
 #endif
 #if _REAL_RS_ || _REAL_PBFS_
-<<<<<<< HEAD
     ptr_vector<expr>	  m_unsat_expr;
     obj_map<expr, unsigned>	m_where_false;
     expr**					m_list_false;
@@ -86,17 +85,6 @@
 #endif
 #if _WEIGHT_DIST_ == 4 || _WEIGHT_TOGGLE_
     double				  m_weight_dist_factor;
-=======
-    ptr_vector<expr>      m_unsat_expr;
-    obj_map<expr, unsigned>    m_where_false;
-    expr**                    m_list_false;
-#endif
-#if _CACHE_TOP_SCORE_
-    double                  m_top_sum;
-#endif
-#if _WEIGHT_DIST_ == 4
-    double                  m_weight_dist_factor;
->>>>>>> 5aa352fd
 #endif
 
 public:    
@@ -117,11 +105,7 @@
         m_mpz_manager.del(m_two);            
     }
 
-<<<<<<< HEAD
 #if _WEIGHT_DIST_ == 4 || _WEIGHT_TOGGLE_
-=======
-#if _WEIGHT_DIST_ == 4
->>>>>>> 5aa352fd
     inline void set_weight_dist_factor(double val) {
         m_weight_dist_factor = val;
     }
@@ -199,20 +183,12 @@
     inline unsigned has_pos_occ(expr * n) {
         SASSERT(m_scores.contains(n));
         return m_scores.find(n).has_pos_occ;
-<<<<<<< HEAD
-    }
-=======
-     }
->>>>>>> 5aa352fd
+    }
 
     inline unsigned has_neg_occ(expr * n) {
         SASSERT(m_scores.contains(n));
         return m_scores.find(n).has_neg_occ;
-<<<<<<< HEAD
-    }
-=======
-     }
->>>>>>> 5aa352fd
+    }
 #endif
 
     inline unsigned get_distance(expr * n) {
@@ -403,11 +379,7 @@
             }
         }
         for_each_expr(proc, visited, e);
-<<<<<<< HEAD
-    }
-=======
-     }
->>>>>>> 5aa352fd
+    }
 
     void initialize_recursive(expr * e) {
         if (m_manager.is_and(e) || m_manager.is_or(e)) {
@@ -424,11 +396,7 @@
         find_func_decls_proc ffd_proc(m_manager, m_constants_occ.find(e));
         expr_fast_mark1 visited;
         quick_for_each_expr(ffd_proc, visited, e);
-<<<<<<< HEAD
-    }
-=======
-     }
->>>>>>> 5aa352fd
+    }
 
     void initialize(goal_ref const & g) {
         init_proc proc(m_manager, *this);
@@ -436,13 +404,10 @@
         unsigned sz = g->size();
         for (unsigned i = 0; i < sz; i++) {
             expr * e = g->form(i);
-<<<<<<< HEAD
             if (!m_top_expr.contains(e))
                 m_top_expr.insert(e);
             else
                 printf("this is already in ...\n");
-=======
->>>>>>> 5aa352fd
             // Andreas: Maybe not fully correct.
 #if _FOCUS_ == 2
             initialize_recursive(proc, visited, e);
@@ -471,34 +436,20 @@
 
 #if _REAL_RS_ || _REAL_PBFS_
         m_list_false = new expr*[sz];
-<<<<<<< HEAD
         //for (unsigned i = 0; i < sz; i++)
         //{
         //	if (m_mpz_manager.eq(get_value(g->form(i)),m_zero))
         //		break_assertion(g->form(i));
         //}
-=======
-        for (unsigned i = 0; i < sz; i++)
-              if (m_mpz_manager.eq(get_value(g->form(i)),m_zero))
-                break_assertion(g->form(i));
->>>>>>> 5aa352fd
 #endif
 
 #if _EARLY_PRUNE_
         for (unsigned i = 0; i < sz; i++)
-<<<<<<< HEAD
             setup_occs(g->form(i));
 #endif
 
 #if _UCT_
         m_touched = _UCT_INIT_ ? g->size() : 1;
-=======
-              setup_occs(g->form(i));
-#endif
-
-#if _UCT_
-        m_touched = 1;
->>>>>>> 5aa352fd
 #endif
     }
 
@@ -514,17 +465,12 @@
                 expr * q = m_list_false[m_where_false.size()];
                 m_list_false[pos] = q;
                 m_where_false.find(q) = pos;
-<<<<<<< HEAD
                 //printf("Moving %d from %d to %d\n", q, m_where_false.size(), pos);
             }
             //else
                 //printf("Erasing %d from %d to %d\n", e, pos);
 //			m_list_false[m_where_false.size()] = 0;
 //			printf("Going in %d\n", m_where_false.size());
-=======
-            }
-//            printf("Going in %d\n", m_where_false.size());
->>>>>>> 5aa352fd
         }
         //if (m_unsat_expr.contains(e))
             //m_unsat_expr.erase(e);
@@ -532,7 +478,6 @@
 
     void break_assertion(expr * e)
     {
-<<<<<<< HEAD
         //printf("I'm broken... that's still fine.\n");
         if (!m_where_false.contains(e))
         {
@@ -541,14 +486,6 @@
             m_list_false[pos] = e;
             m_where_false.insert(e, pos);
     //		printf("Going in %d\n", m_where_false.size());
-=======
-        if (!m_where_false.contains(e))
-        {
-            unsigned pos = m_where_false.size();
-            m_list_false[pos] = e;
-            m_where_false.insert(e, pos);
-    //        printf("Going in %d\n", m_where_false.size());
->>>>>>> 5aa352fd
         }
         //if (!m_unsat_expr.contains(e))
             //m_unsat_expr.push_back(e);
@@ -972,15 +909,11 @@
         if (afid == m_bv_util.get_family_id())
 #endif
 #if _WEIGHT_DIST_ == 1
-<<<<<<< HEAD
 #if _WEIGHT_TOGGLE_
         if (res < 1.0) res *= m_weight_dist_factor;
 #else
         if (res < 1.0) res *= _WEIGHT_DIST_FACTOR_;
 #endif
-=======
-        if (res < 1.0) res *= _WEIGHT_DIST_FACTOR_;
->>>>>>> 5aa352fd
 #elif _WEIGHT_DIST_ == 2
         res *= res;
 #elif _WEIGHT_DIST_ == 3
@@ -1075,17 +1008,12 @@
         }
         return m_temp_constants;
     }
-<<<<<<< HEAD
 
     ptr_vector<func_decl> & get_unsat_constants_gsat(goal_ref const & g, unsigned sz) {
         if (sz == 1)
             return get_constants();
         m_temp_constants.reset();
 
-=======
-
-    ptr_vector<func_decl> & get_unsat_constants_gsat(goal_ref const & g, unsigned sz) {
->>>>>>> 5aa352fd
         for (unsigned i = 0; i < sz; i++) {
             expr * q = g->form(i);
             if (m_mpz_manager.eq(get_value(q), m_one))
@@ -1131,11 +1059,7 @@
     }
 
     ptr_vector<func_decl> & get_unsat_constants_walksat(expr * e) {
-<<<<<<< HEAD
             if (!e || m_temp_constants.size())
-=======
-            if (!e)
->>>>>>> 5aa352fd
                 return m_temp_constants;
             ptr_vector<func_decl> const & this_decls = m_constants_occ.find(e);
             unsigned sz = this_decls.size();
@@ -1223,65 +1147,44 @@
 #if _PROBABILISTIC_UCT_
             double sum_score = 0.0;
             unsigned start_index = get_random_uint(16) % sz;
-<<<<<<< HEAD
-            
-=======
->>>>>>> 5aa352fd
+
             for (unsigned i = start_index; i < sz; i++)
             {
                 expr * e = g->form(i);
                 vscore = m_scores.find(e);
-<<<<<<< HEAD
+
 #if _PROBABILISTIC_UCT_ == 2
                 double q = vscore.score * vscore.score; 
 #else
                 double q = vscore.score + _UCT_CONSTANT_ * sqrt(log(m_touched)/vscore.touched) + _UCT_EPS_; 
 #endif
-=======
-                double q = vscore.score + _UCT_CONSTANT_ * sqrt(log(m_touched)/vscore.touched); 
->>>>>>> 5aa352fd
                 if (m_mpz_manager.neq(get_value(g->form(i)), m_one)) {
                     sum_score += q;
                     if (rand() <= (q * RAND_MAX / sum_score) + 1)
                         pos = i;
-<<<<<<< HEAD
                 }	
-=======
-                }    
->>>>>>> 5aa352fd
             }
             for (unsigned i = 0; i < start_index; i++)
             {
                 expr * e = g->form(i);
                 vscore = m_scores.find(e);
-<<<<<<< HEAD
 #if _PROBABILISTIC_UCT_ == 2
                 double q = vscore.score * vscore.score; 
 #else
                 double q = vscore.score + _UCT_CONSTANT_ * sqrt(log(m_touched)/vscore.touched) + _UCT_EPS_; 
 #endif
-=======
-                double q = vscore.score + _UCT_CONSTANT_ * sqrt(log(m_touched)/vscore.touched); 
->>>>>>> 5aa352fd
                 if (m_mpz_manager.neq(get_value(g->form(i)), m_one)) {
                     sum_score += q;
                     if (rand() <= (q * RAND_MAX / sum_score) + 1)
                         pos = i;
-<<<<<<< HEAD
                 }	
-=======
-                }    
->>>>>>> 5aa352fd
             }
 #else
             double max = -1.0;
             for (unsigned i = 0; i < sz; i++) {
                 expr * e = g->form(i);
-<<<<<<< HEAD
 //            for (unsigned i = 0; i < m_where_false.size(); i++) {
 //                expr * e = m_list_false[i];
-=======
->>>>>>> 5aa352fd
                 vscore = m_scores.find(e);
 #if _UCT_ == 1
                 double q = vscore.score + _UCT_CONSTANT_ * sqrt(log(m_touched)/vscore.touched); 
@@ -1301,10 +1204,7 @@
             m_scores.find(g->form(pos)).touched = flip; 
 #endif
             expr * e = g->form(pos);
-<<<<<<< HEAD
 //            expr * e = m_list_false[pos];
-=======
->>>>>>> 5aa352fd
 
 #elif _BFS_ == 3
             unsigned int pos = -1;
@@ -1336,11 +1236,7 @@
 #elif _UNIFORM_RANDOM_
             unsigned cnt_unsat = 0, pos = -1;
             for (unsigned i = 0; i < sz; i++)
-<<<<<<< HEAD
                 if (m_mpz_manager.neq(get_value(g->form(i)), m_one) && (get_random_uint(16) % ++cnt_unsat == 0)) pos = i;	
-=======
-                if (m_mpz_manager.neq(get_value(g->form(i)), m_one) && (get_random_uint(16) % ++cnt_unsat == 0)) pos = i;    
->>>>>>> 5aa352fd
             if (pos == static_cast<unsigned>(-1))
                 return m_temp_constants;
             expr * e = g->form(pos);
@@ -1351,12 +1247,7 @@
             sz = m_where_false.size();
             if (sz == 0)
                 return m_temp_constants;
-<<<<<<< HEAD
             expr * e = m_list_false[get_random_uint(16) % sz];
-=======
-            else
-                expr * e = m_list_false[get_random_uint(16) % sz];
->>>>>>> 5aa352fd
 #elif _REAL_PBFS_
             //unsigned pos = m_false_list[flip % m_cnt_false];
             //expr * e = get_unsat_assertion(g, sz, pos);
