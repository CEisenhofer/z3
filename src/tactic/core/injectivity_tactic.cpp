--- conflicted
+++ resolved
@@ -146,10 +146,6 @@
         void operator()(goal_ref const & goal,
                         goal_ref_buffer & result) {
             SASSERT(goal->is_well_sorted());
-<<<<<<< HEAD
-=======
-            mc = nullptr; pc = nullptr; core = nullptr;
->>>>>>> fc719a5e
             tactic_report report("injectivity", *goal);
             fail_if_unsat_core_generation("injectivity", goal); // TODO: Support UNSAT cores
             fail_if_proof_generation("injectivity", goal);
@@ -270,18 +266,9 @@
         insert_produce_models(r);
     }
 
-<<<<<<< HEAD
-    virtual void operator()(goal_ref const & g,
-                            goal_ref_buffer & result) {
+    void operator()(goal_ref const & g,
+                    goal_ref_buffer & result) override {
         (*m_finder)(g, result);
-=======
-    void operator()(goal_ref const & g,
-                    goal_ref_buffer & result,
-                    model_converter_ref & mc,
-                    proof_converter_ref & pc,
-                    expr_dependency_ref & core) override {
-        (*m_finder)(g, result, mc, pc, core);
->>>>>>> fc719a5e
 
         for (unsigned i = 0; i < g->size(); ++i) {
             expr*     curr = g->form(i);
