--- conflicted
+++ resolved
@@ -107,12 +107,8 @@
             sort * b = butil().mk_sort(1);
             ptr_buffer<expr> bits;
             for (unsigned i = 0; i < bv_size; i++) {
-<<<<<<< HEAD
-                bits.push_back(m().mk_fresh_const(0, b));
+                bits.push_back(m().mk_fresh_const(nullptr, b));
                 m_newbits.push_back(to_app(bits.back())->get_decl());
-=======
-                bits.push_back(m().mk_fresh_const(nullptr, b));
->>>>>>> fc719a5e
             }
             r = butil().mk_concat(bits.size(), bits.c_ptr());
             m_saved.push_back(r);
@@ -385,15 +381,7 @@
         
         
         void operator()(goal_ref const & g, 
-<<<<<<< HEAD
                         goal_ref_buffer & result) {
-=======
-                        goal_ref_buffer & result, 
-                        model_converter_ref & mc, 
-                        proof_converter_ref & pc,
-                        expr_dependency_ref & core) {
-            mc = nullptr; pc = nullptr; core = nullptr;
->>>>>>> fc719a5e
             
             if (!is_target(*g))
                 throw tactic_exception("bv1 blaster cannot be applied to goal");
@@ -464,18 +452,9 @@
        It also does not support quantifiers.
        Return a model_converter that converts any model for the updated set into a model for the old set.
     */
-<<<<<<< HEAD
-    virtual void operator()(goal_ref const & g, 
-                            goal_ref_buffer & result) {
+    void operator()(goal_ref const & g, 
+                    goal_ref_buffer & result) override {
         (*m_imp)(g, result);
-=======
-    void operator()(goal_ref const & g,
-                    goal_ref_buffer & result,
-                    model_converter_ref & mc,
-                    proof_converter_ref & pc,
-                    expr_dependency_ref & core) override {
-        (*m_imp)(g, result, mc, pc, core);
->>>>>>> fc719a5e
     }
     
     void cleanup() override {
