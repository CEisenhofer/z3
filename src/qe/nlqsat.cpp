/*++
Copyright (c) 2015 Microsoft Corporation

Module Name:

    nlqsat.cpp

Abstract:

    Quantifier Satisfiability Solver for nlsat

Author:

    Nikolaj Bjorner (nbjorner) 2015-10-17

Revision History:


--*/

#include "util/uint_set.h"
#include "ast/expr2var.h"
#include "ast/ast_util.h"
#include "ast/rewriter/expr_safe_replace.h"
#include "ast/ast_pp.h"
#include "ast/for_each_expr.h"
#include "ast/rewriter/rewriter.h"
#include "ast/rewriter/rewriter_def.h"
#include "ast/rewriter/quant_hoist.h"
#include "qe/nlqsat.h"
#include "qe/qsat.h"
#include "nlsat/nlsat_solver.h"
#include "nlsat/nlsat_explain.h"
#include "nlsat/nlsat_assignment.h"
#include "nlsat/tactic/goal2nlsat.h"
#include "tactic/core/tseitin_cnf_tactic.h"


namespace qe {

    enum qsat_mode_t {
        qsat_t,
        elim_t,
        interp_t
    };

    class nlqsat : public tactic {

        typedef unsigned_vector assumption_vector;
        typedef nlsat::scoped_literal_vector clause;

        struct stats {
            unsigned m_num_rounds;        
            stats() { reset(); }
            void reset() { memset(this, 0, sizeof(*this)); }            
        };
        
        ast_manager&           m;
        qsat_mode_t            m_mode;
        params_ref             m_params;
        nlsat::solver          m_solver;
        tactic_ref             m_nftactic;
        nlsat::literal_vector  m_asms;
        nlsat::literal_vector  m_cached_asms;
        unsigned_vector        m_cached_asms_lim;
        nlsat::literal         m_is_true;
        nlsat::assignment      m_rmodel;        
        svector<lbool>         m_bmodel;
        nlsat::assignment      m_rmodel0;        
        svector<lbool>         m_bmodel0;
        bool                   m_valid_model;
        vector<nlsat::var_vector>            m_bound_rvars;
        vector<svector<nlsat::bool_var> >    m_bound_bvars;
        vector<nlsat::scoped_literal_vector> m_preds;
        svector<max_level>                   m_rvar2level;
        u_map<max_level>                     m_bvar2level;
        expr2var                             m_a2b, m_t2x;
        u_map<expr*>                         m_b2a, m_x2t;
        volatile bool                        m_cancel;
        stats                                m_stats;
        statistics                           m_st;
        obj_hashtable<expr>                  m_free_vars;
        obj_hashtable<expr>                  m_aux_vars;
        expr_ref_vector                      m_answer;
        expr_safe_replace                    m_answer_simplify;
        nlsat::literal_vector                m_assumptions;
        u_map<expr*>                         m_asm2fml;
        expr_ref_vector                      m_trail;
        
        lbool check_sat() {
            while (true) {
                ++m_stats.m_num_rounds;
                check_cancel();
                init_assumptions();   
                lbool res = m_solver.check(m_asms);
                switch (res) {
                case l_true:
                    TRACE("qe", display(tout); );
                    save_model();
                    push();
                    break;
                case l_false:
                    if (0 == level()) return l_false;
                    if (1 == level() && m_mode == qsat_t) return l_true;
                    project();
                    break;
                case l_undef:
                    return res;
                }
            }
            return l_undef;
        }
        
        void init_assumptions() {
            unsigned lvl = level();
            m_asms.reset();
            m_asms.push_back(is_exists()?m_is_true:~m_is_true);
            m_asms.append(m_assumptions);
            TRACE("qe", tout << "model valid: " << m_valid_model << " level: " << lvl << " "; 
                  display_assumptions(tout);
                  m_solver.display(tout););

            if (!m_valid_model) {
                m_asms.append(m_cached_asms);
                return;
            }            
            unsave_model();
            if (lvl == 0) {
                SASSERT(m_cached_asms.empty());
                return;
            }
            if (lvl <= m_preds.size()) {
                for (unsigned j = 0; j < m_preds[lvl - 1].size(); ++j) {
                    add_literal(m_cached_asms, m_preds[lvl - 1][j]);
                }
            }
            m_asms.append(m_cached_asms);
            
            for (unsigned i = lvl + 1; i < m_preds.size(); i += 2) {
                for (unsigned j = 0; j < m_preds[i].size(); ++j) {
                    nlsat::literal l = m_preds[i][j];
                    max_level lv = m_bvar2level.find(l.var());
                    bool use = 
                        (lv.m_fa == i && (lv.m_ex == UINT_MAX || lv.m_ex < lvl)) ||
                        (lv.m_ex == i && (lv.m_fa == UINT_MAX || lv.m_fa < lvl));
                    if (use) {
                        add_literal(m_asms, l);
                    }
                }
            }
            TRACE("qe", display(tout);
                  for (unsigned i = 0; i < m_asms.size(); ++i) {
                      m_solver.display(tout, m_asms[i]); tout << "\n";
                  });
            save_model();
        }

        void add_literal(nlsat::literal_vector& lits, nlsat::literal l) {
            lbool r = m_solver.value(l);
            switch (r) {
            case l_true:
                lits.push_back(l);
                break;
            case l_false:
                lits.push_back(~l);
                break;
            default:
                UNREACHABLE();
                break; 
            }
        }

        template<class S, class T>
        void insert_set(S& set, T const& vec) {
            for (unsigned i = 0; i < vec.size(); ++i) {
                set.insert(vec[i]);
            }
        }
        

        void mbp(unsigned level, nlsat::scoped_literal_vector& result) {
            nlsat::var_vector vars;
            uint_set fvars;
            extract_vars(level, vars, fvars);
            mbp(vars, fvars, result);
        }

        void extract_vars(unsigned level, nlsat::var_vector& vars, uint_set& fvars) {
            for (unsigned i = 0; i < m_bound_rvars.size(); ++i) {
                if (i < level) {
                    insert_set(fvars, m_bound_bvars[i]);
                }
                else {
                    vars.append(m_bound_rvars[i]);
                }
            }
        }

        void mbp(nlsat::var_vector const& vars, uint_set const& fvars, clause& result) {
            // 
            // Also project auxiliary variables from clausification.
            // 
            unsave_model();
            nlsat::explain& ex = m_solver.get_explain();
            nlsat::scoped_literal_vector new_result(m_solver);
            result.reset();
            // project quantified Boolean variables.
            for (unsigned i = 0; i < m_asms.size(); ++i) {
                nlsat::literal lit = m_asms[i];
                if (!m_b2a.contains(lit.var()) || fvars.contains(lit.var())) {
                    result.push_back(lit);
                }
            }
            TRACE("qe", m_solver.display(tout, result.size(), result.c_ptr()); tout << "\n";);
            // project quantified real variables.
            // They are sorted by size, so we project the largest variables first to avoid 
            // renaming variables. 
            for (unsigned i = vars.size(); i > 0;) {
                --i;
                new_result.reset();
                ex.project(vars[i], result.size(), result.c_ptr(), new_result);
                result.swap(new_result);
                TRACE("qe", m_solver.display(tout, result.size(), result.c_ptr()); tout << "\n";);
            }
            negate_clause(result);
        }

        void negate_clause(clause& result) {
            for (unsigned i = 0; i < result.size(); ++i) {
                result.set(i, ~result[i]);
            }
        }

        void save_model() {
            m_solver.get_rvalues(m_rmodel);
            m_solver.get_bvalues(m_bmodel);
            m_valid_model = true;
            if (is_exists(level())) {
                m_rmodel0.copy(m_rmodel);
                m_bmodel0.reset();
                m_bmodel0.append(m_bmodel);
            }
        }

        void unsave_model() {
            SASSERT(m_valid_model);
            m_solver.set_rvalues(m_rmodel);
            m_solver.set_bvalues(m_bmodel);
        }
         
        void clear_model() {
            m_valid_model = false;
            m_rmodel.reset();
            m_bmodel.reset();
            m_solver.set_rvalues(m_rmodel);
        }

        unsigned level() const { 
            return m_cached_asms_lim.size();
        }

        void enforce_parity(clause& cl) {
            cl.push_back(is_exists()?~m_is_true:m_is_true);
        }

        void add_clause(clause& cl) {
            if (cl.empty()) {
                cl.push_back(~m_solver.mk_true());
            }
            SASSERT(!cl.empty());
            nlsat::literal_vector lits(cl.size(), cl.c_ptr());
            m_solver.mk_clause(lits.size(), lits.c_ptr());
        }

        max_level get_level(clause const& cl) {
            return get_level(cl.size(), cl.c_ptr());
        }

        max_level get_level(unsigned n, nlsat::literal const* ls) {
            max_level level;
            for (unsigned i = 0; i < n; ++i) {
                level.merge(get_level(ls[i]));
            }
            return level;
        }

        max_level get_level(nlsat::literal l) {
            max_level level;
            if (m_bvar2level.find(l.var(), level)) {
                return level;
            }
            nlsat::var_vector vs;
            m_solver.vars(l, vs);
            TRACE("qe", m_solver.display(tout, l); tout << "\n";);
            for (unsigned v : vs) {
                level.merge(m_rvar2level[v]);                
            }
            set_level(l.var(), level);
            return level;
        }

        void set_level(nlsat::bool_var v, max_level const& level) {
            unsigned k = level.max();
            while (m_preds.size() <= k) {
                m_preds.push_back(nlsat::scoped_literal_vector(m_solver));
            }
            nlsat::literal l(v, false);
            m_preds[k].push_back(l);
            m_bvar2level.insert(v, level);            
            TRACE("qe", m_solver.display(tout, l); tout << ": " << level << "\n";);
        }
        
        void project() {
            TRACE("qe", display_assumptions(tout););
            if (!m_valid_model) {
                pop(1);
                return;
            }
            if (m_mode == elim_t) {
                project_qe();
                return;
            }
            SASSERT(level() >= 2);
            unsigned num_scopes;
            clause cl(m_solver);
            mbp(level()-1, cl);            
            
            max_level clevel = get_level(cl);
            enforce_parity(cl);
            add_clause(cl);

            if (clevel.max() == UINT_MAX) {
                num_scopes = 2*(level()/2);
            }
            else {
                SASSERT(clevel.max() + 2 <= level());
                num_scopes = level() - clevel.max();
                if ((num_scopes % 2) != 0) {
                    --num_scopes;
                }
                SASSERT(num_scopes >= 2);
            }
            
            TRACE("qe", tout << "backtrack: " << num_scopes << "\n";);
            pop(num_scopes); 
        }

        void project_qe() {
            SASSERT(level() >= 1 && m_mode == elim_t && m_valid_model);
            clause cl(m_solver);
            mbp(std::max(1u, level()-1), cl);            
            
            expr_ref fml = clause2fml(cl);
            TRACE("qe", tout << level() << ": " << fml << "\n";);
            max_level clevel = get_level(cl);
            if (level() == 1 || clevel.max() == 0) {
                add_assumption_literal(cl, fml);           
            }
            else {
                enforce_parity(cl);
            }
            add_clause(cl);

            if (level() == 1) { // is_forall() && clevel.max() == 0
                add_to_answer(fml);
            }

            if (level() == 1) {
                pop(1);
            }
            else {
                pop(2);
            }
        }

        void add_to_answer(expr_ref& fml) {
            m_answer_simplify(fml);
            expr* e;
            if (m.is_not(fml, e)) {
                m_answer_simplify.insert(e, m.mk_false());
            }
            else {
                m_answer_simplify.insert(fml, m.mk_true());
            }
            m_answer.push_back(fml);
        }

        expr_ref clause2fml(nlsat::scoped_literal_vector const& clause) {
            expr_ref_vector fmls(m);
            expr_ref fml(m);
            expr* t;
            nlsat2goal n2g(m);
            for (unsigned i = 0; i < clause.size(); ++i) {
                nlsat::literal l = clause[i];
                if (m_asm2fml.find(l.var(), t)) {
                    fml = t;
                    if (l.sign()) {
                        fml = push_not(fml);
                    }
                    SASSERT(l.sign());
                    fmls.push_back(fml);
                }
                else {
                    fmls.push_back(n2g(m_solver, m_b2a, m_x2t, l));
                }
            }
            fml = mk_or(fmls);
            return fml;
        }

        void add_assumption_literal(clause& clause, expr* fml) {
            nlsat::bool_var b = m_solver.mk_bool_var();
            clause.push_back(nlsat::literal(b, true));
            m_assumptions.push_back(nlsat::literal(b, false)); 
            m_asm2fml.insert(b, fml);
            m_trail.push_back(fml);            
            m_bvar2level.insert(b, max_level());
        }

        bool is_exists() const { return is_exists(level()); }
        bool is_forall() const { return is_forall(level()); }
        bool is_exists(unsigned level) const { return (level % 2) == 0; }        
        bool is_forall(unsigned level) const { return is_exists(level+1); }

        void check_cancel() {
            if (m_cancel) {
                throw tactic_exception(TACTIC_CANCELED_MSG);
            }
        }

        struct div {
            expr_ref num, den;
            app_ref name;
            div(ast_manager& m, expr* n, expr* d, app* nm):
                num(n, m), den(d, m), name(nm, m) {}            
        };

        class div_rewriter_cfg : public default_rewriter_cfg {
            ast_manager&  m;
            arith_util    a;
            expr_ref      m_zero;
            vector<div>   m_divs;
        public:
            div_rewriter_cfg(nlqsat& s): m(s.m), a(s.m), m_zero(a.mk_real(0), m) {}
            ~div_rewriter_cfg() {}
            br_status reduce_app(func_decl* f, unsigned sz, expr* const* args, expr_ref& result, proof_ref& pr) {
                rational r(1);
                if (is_decl_of(f, a.get_family_id(), OP_DIV) && sz == 2 && (!a.is_numeral(args[1], r) || r.is_zero())) {                    
                    result = m.mk_fresh_const("div", a.mk_real());
                    m_divs.push_back(div(m, args[0], args[1], to_app(result)));
                    return BR_DONE;
                }
                return BR_FAILED;
            }
            vector<div> const& divs() const { return m_divs; }
        };

        //template class rewriter_tpl<div_rewriter_cfg>;
        
        
        class div_rewriter_star : public rewriter_tpl<div_rewriter_cfg> {
            div_rewriter_cfg m_cfg;
        public:
            div_rewriter_star(nlqsat& s):
                rewriter_tpl<div_rewriter_cfg>(s.m, false, m_cfg),
                m_cfg(s)
            {}
            vector<div> const& divs() const { return m_cfg.divs(); }
        };

        class is_pure_proc {
            nlqsat&    s;
            arith_util a;
            bool       m_has_divs;
        public:
            is_pure_proc(nlqsat& s): s(s), a(s.m), m_has_divs(false) {}

            void operator()(::var * n) {
                if (!a.is_real(n) && !s.m.is_bool(n)) {
                    throw tactic_exception("not NRA");
                }
            }
            void operator()(app * n) { 
                if (n->get_family_id() == s.m.get_basic_family_id()) {
                    return;
                }
                if (is_uninterp_const(n) && (a.is_real(n) || s.m.is_bool(n))) {
                    return;
                }
                if (a.is_mul(n) || a.is_add(n) || a.is_sub(n) || a.is_uminus(n) || a.is_numeral(n) ||
                    a.is_le(n) || a.is_ge(n) || a.is_lt(n) || a.is_gt(n)) {
                    return;
                }
                expr* n1, *n2;
                if (a.is_div(n, n1, n2) && a.is_numeral(n2)) {
                    return;
                }
                rational r;
                if (a.is_power(n, n1, n2) && a.is_numeral(n2, r) && r.is_unsigned()) {
                    return;
                }
                if (a.is_div(n) && s.m_mode == qsat_t) {
                    m_has_divs = true;
                    return;
                }
                TRACE("qe", tout << "not NRA: " << mk_pp(n, s.m) << "\n";);
                throw tactic_exception("not NRA");
            }
            void operator()(quantifier * n) {}

            bool has_divs() const { return m_has_divs; }
        };

        void purify(expr_ref& fml, app_ref_vector& pvars, expr_ref_vector& paxioms) {
            is_pure_proc  is_pure(*this);
            {
                expr_fast_mark1 visited;
                quick_for_each_expr(is_pure, visited, fml);
            }
            if (is_pure.has_divs()) {
                arith_util arith(m);
                div_rewriter_star rw(*this);
                proof_ref pr(m);
                rw(fml, fml, pr);
                vector<div> const& divs = rw.divs();
                for (unsigned i = 0; i < divs.size(); ++i) {
                    pvars.push_back(divs[i].name);
                    paxioms.push_back(
                        m.mk_or(m.mk_eq(divs[i].den, arith.mk_numeral(rational(0), false)), 
                                m.mk_eq(divs[i].num, arith.mk_mul(divs[i].den, divs[i].name))));                    
                    for (unsigned j = i + 1; j < divs.size(); ++j) {
                        paxioms.push_back(m.mk_or(m.mk_not(m.mk_eq(divs[i].den, divs[j].den)),
                                                  m.mk_not(m.mk_eq(divs[i].num, divs[j].num)), 
                                                  m.mk_eq(divs[i].name, divs[j].name)));
                    }
                }
            }
        }

        void ackermanize_div(bool is_forall, vector<app_ref_vector>& qvars, expr_ref& fml) {
            app_ref_vector pvars(m);
            expr_ref_vector paxioms(m);
            purify(fml, pvars, paxioms);            
            if (paxioms.empty()) {
                return;
            }
            expr_ref ante = mk_and(paxioms);
            qvars[qvars.size()-2].append(pvars);
            if (!is_forall) {
                fml = m.mk_implies(ante, fml);
            }
            else {
                fml = m.mk_and(fml, ante);
            }
        }


        void reset() override {
            //m_solver.reset();
            m_asms.reset();
            m_cached_asms.reset();
            m_cached_asms_lim.reset();
            m_is_true = nlsat::null_literal;
            m_rmodel.reset();
            m_valid_model = false;
            m_bound_rvars.reset();
            m_bound_bvars.reset();
            m_preds.reset();
            m_rvar2level.reset();
            m_bvar2level.reset();
            m_t2x.reset();
            m_a2b.reset();
            m_b2a.reset();
            m_x2t.reset();
            m_cancel = false;
            m_st.reset();        
            m_solver.collect_statistics(m_st);
            m_free_vars.reset();
            m_aux_vars.reset();
            m_answer.reset();
            m_answer_simplify.reset();
            m_assumptions.reset();
            m_asm2fml.reset();
            m_trail.reset();
        }

        void push() {
            m_cached_asms_lim.push_back(m_cached_asms.size());
        }

        void pop(unsigned num_scopes) {
            clear_model();
            unsigned new_level = level() - num_scopes;
            m_cached_asms.shrink(m_cached_asms_lim[new_level]);
            m_cached_asms_lim.shrink(new_level);
        }

        void display(std::ostream& out) {
            display_preds(out);
            display_assumptions(out);
            m_solver.display(out << "solver:\n");
        }

        void display_assumptions(std::ostream& out) {
            m_solver.display(out << "assumptions: ", m_asms.size(), m_asms.c_ptr());
            out << "\n";
        }

        void display_preds(std::ostream& out) {
            for (unsigned i = 0; i < m_preds.size(); ++i) {                
                m_solver.display(out << i << ": ", m_preds[i].size(), m_preds[i].c_ptr());
                out << "\n";
            }
        }

        // expr -> nlsat::solver

        void hoist(expr_ref& fml) {
            quantifier_hoister hoist(m);
            vector<app_ref_vector> qvars;
            app_ref_vector vars(m);
            bool is_forall = false;   
            pred_abs abs(m);

            abs.get_free_vars(fml, vars);
            insert_set(m_free_vars, vars);
            qvars.push_back(vars); 
            vars.reset();  

            if (m_mode == elim_t) {
                is_forall = true;
                hoist.pull_quantifier(is_forall, fml, vars);
                qvars.push_back(vars);
            }
            else {
                hoist.pull_quantifier(is_forall, fml, vars);
                qvars.back().append(vars);            
            }
            do {
                is_forall = !is_forall;
                vars.reset();
                hoist.pull_quantifier(is_forall, fml, vars);
                qvars.push_back(vars);
            }
            while (!vars.empty());
            SASSERT(qvars.size() >= 2);
            SASSERT(qvars.back().empty()); 

            ackermanize_div(is_forall, qvars, fml);

            init_expr2var(qvars);


            goal2nlsat g2s;

            expr_ref is_true(m), fml1(m), fml2(m);
            is_true = m.mk_fresh_const("is_true", m.mk_bool_sort());
            fml = m.mk_iff(is_true, fml);
            goal_ref g = alloc(goal, m);
            g->assert_expr(fml);
            expr_dependency_ref core(m);
            goal_ref_buffer result;
            (*m_nftactic)(g, result);
            SASSERT(result.size() == 1);
            TRACE("qe", result[0]->display(tout););
            g2s(*result[0], m_params, m_solver, m_a2b, m_t2x);

            // insert variables and their levels.
            for (unsigned i = 0; i < qvars.size(); ++i) {
                m_bound_bvars.push_back(svector<nlsat::bool_var>());
                m_bound_rvars.push_back(nlsat::var_vector());
                max_level lvl;
                if (is_exists(i)) lvl.m_ex = i; else lvl.m_fa = i;
                for (unsigned j = 0; j < qvars[i].size(); ++j) {
                    app* v = qvars[i][j].get();

                    if (m_a2b.is_var(v)) {
                        SASSERT(m.is_bool(v));
                        nlsat::bool_var b = m_a2b.to_var(v);
                        m_bound_bvars.back().push_back(b);
                        set_level(b, lvl);
                    }
                    else if (m_t2x.is_var(v)) {
                        nlsat::var w = m_t2x.to_var(v);
                        TRACE("qe", tout << mk_pp(v, m) << " |-> " << w << "\n";);
                        m_bound_rvars.back().push_back(w);
                        m_rvar2level.setx(w, lvl, max_level());
                    }
                    else {
                        TRACE("qe", tout << mk_pp(v, m) << " not found\n";);
                    }
                }
            }
            init_var2expr();
            m_is_true = nlsat::literal(m_a2b.to_var(is_true), false);
            // insert literals from arithmetical sub-formulas
            nlsat::atom_vector const& atoms = m_solver.get_atoms();
            TRACE("qe", m_solver.display(tout); );
            for (unsigned i = 0; i < atoms.size(); ++i) {
                if (atoms[i]) {
                    get_level(nlsat::literal(i, false));
                }
            }
            TRACE("qe", tout << fml << "\n";);
        }

        void init_expr2var(vector<app_ref_vector> const& qvars) {
            for (unsigned i = 0; i < qvars.size(); ++i) {
                init_expr2var(qvars[i]);
            }
        }

        void init_expr2var(app_ref_vector const& qvars) {
            for (unsigned i = 0; i < qvars.size(); ++i) {
                app* v = qvars[i];
                if (m.is_bool(v)) {
                    m_a2b.insert(v, m_solver.mk_bool_var());
                }
                else {
                    // TODO: assert it is of type Real.
                    m_t2x.insert(v, m_solver.mk_var(false));
                }
            }
        }

        void init_var2expr() {
            expr2var::iterator it = m_t2x.begin(), end = m_t2x.end();
            for (; it != end; ++it) {
                m_x2t.insert(it->m_value, it->m_key);
            }
            it = m_a2b.begin(), end = m_a2b.end();
            for (; it != end; ++it) {
                m_b2a.insert(it->m_value, it->m_key);
            }
        }

        
        // Return false if nlsat assigned noninteger value to an integer variable.
        // [copied from nlsat_tactic.cpp]
        bool mk_model(model_converter_ref & mc) {
            bool ok = true;
            model_ref md = alloc(model, m);
            arith_util util(m);
            expr2var::iterator it = m_t2x.begin(), end = m_t2x.end();
            for (; it != end; ++it) {
                nlsat::var x = it->m_value;
                expr * t = it->m_key;
                if (!is_uninterp_const(t) || !m_free_vars.contains(t) || m_aux_vars.contains(t))
                    continue;
                expr * v;
                try {
                    v = util.mk_numeral(m_rmodel0.value(x), util.is_int(t));
                }
                catch (z3_error & ex) {
                    throw ex;
                }
                catch (z3_exception &) {
                    v = util.mk_to_int(util.mk_numeral(m_rmodel0.value(x), false));
                    ok = false;
                }
                md->register_decl(to_app(t)->get_decl(), v);
            }
            it = m_a2b.begin(), end = m_a2b.end();
            for (; it != end; ++it) {
                expr * a = it->m_key;
                nlsat::bool_var b = it->m_value;
                if (a == nullptr || !is_uninterp_const(a) || b == m_is_true.var() || !m_free_vars.contains(a) || m_aux_vars.contains(a))
                    continue;
                lbool val = m_bmodel0.get(b, l_undef);
                if (val == l_undef)
                    continue; // don't care
                md->register_decl(to_app(a)->get_decl(), val == l_true ? m.mk_true() : m.mk_false());
            }
            mc = model2model_converter(md.get());
            return ok;
        }

    public:
        nlqsat(ast_manager& m, qsat_mode_t mode, params_ref const& p):
            m(m),
            m_mode(mode),
            m_params(p),
            m_solver(m.limit(), p, true),
            m_nftactic(nullptr),
            m_rmodel(m_solver.am()),
            m_rmodel0(m_solver.am()),
            m_valid_model(false),
            m_a2b(m),
            m_t2x(m),
            m_cancel(false),
            m_answer(m),
            m_answer_simplify(m),
            m_trail(m)
        {
            m_solver.get_explain().set_signed_project(true);
            m_nftactic = mk_tseitin_cnf_tactic(m);
        }

        ~nlqsat() override {
        }

        void updt_params(params_ref const & p) override {
            params_ref p2(p);
            p2.set_bool("factor", false);
            m_solver.updt_params(p2);
        }
        
        void collect_param_descrs(param_descrs & r) override {
        }

        
        void operator()(/* in */  goal_ref const & in, 
<<<<<<< HEAD
                        /* out */ goal_ref_buffer & result) {
=======
                        /* out */ goal_ref_buffer & result, 
                        /* out */ model_converter_ref & mc, 
                        /* out */ proof_converter_ref & pc,
                        /* out */ expr_dependency_ref & core) override {
>>>>>>> fc719a5e

            tactic_report report("nlqsat-tactic", *in);

            ptr_vector<expr> fmls;
            expr_ref fml(m);
<<<<<<< HEAD
=======
            mc = nullptr; pc = nullptr; core = nullptr;
>>>>>>> fc719a5e
            in->get_formulas(fmls);
            fml = mk_and(m, fmls.size(), fmls.c_ptr());
            if (m_mode == elim_t) {
                fml = m.mk_not(fml);
            }                         
            reset();
            TRACE("qe", tout << fml << "\n";);
            hoist(fml);
            TRACE("qe", tout << "ex: " << fml << "\n";);
            lbool is_sat = check_sat();
            
            switch (is_sat) {
            case l_false:
                in->reset();
                in->inc_depth();
                if (m_mode == elim_t) {
                    fml = mk_and(m_answer);
                }
                else {
                    fml = m.mk_false();
                }
                in->assert_expr(fml);
                result.push_back(in.get());
                break;
            case l_true:
                SASSERT(m_mode == qsat_t);
                in->reset();
                in->inc_depth();
                result.push_back(in.get());
                if (in->models_enabled()) {
                    model_converter_ref mc;
                    VERIFY(mk_model(mc));
                    in->add(mc.get());
                }
                break;
            case l_undef:
                result.push_back(in.get());
                std::string s = "search failed";
                throw tactic_exception(s.c_str()); 
            }        
        }


        void collect_statistics(statistics & st) const override {
            st.copy(m_st);
            st.update("qsat num rounds", m_stats.m_num_rounds); 
        }

        void reset_statistics() override {
            m_stats.reset();
            m_solver.reset_statistics();
        }

        void cleanup() override {
            reset();
        }
        
        void set_logic(symbol const & l) override {
        }
        
        void set_progress_callback(progress_callback * callback) override {
        }
        
        tactic * translate(ast_manager & m) override {
            return alloc(nlqsat, m, m_mode, m_params);
        }
    };
};

tactic * mk_nlqsat_tactic(ast_manager & m, params_ref const& p) {
    return alloc(qe::nlqsat, m, qe::qsat_t, p);
}

tactic * mk_nlqe_tactic(ast_manager & m, params_ref const& p) {
    return alloc(qe::nlqsat, m, qe::elim_t, p);
}

<|MERGE_RESOLUTION|>--- conflicted
+++ resolved
@@ -810,23 +810,12 @@
 
         
         void operator()(/* in */  goal_ref const & in, 
-<<<<<<< HEAD
-                        /* out */ goal_ref_buffer & result) {
-=======
-                        /* out */ goal_ref_buffer & result, 
-                        /* out */ model_converter_ref & mc, 
-                        /* out */ proof_converter_ref & pc,
-                        /* out */ expr_dependency_ref & core) override {
->>>>>>> fc719a5e
+                        /* out */ goal_ref_buffer & result) override {
 
             tactic_report report("nlqsat-tactic", *in);
 
             ptr_vector<expr> fmls;
             expr_ref fml(m);
-<<<<<<< HEAD
-=======
-            mc = nullptr; pc = nullptr; core = nullptr;
->>>>>>> fc719a5e
             in->get_formulas(fmls);
             fml = mk_and(m, fmls.size(), fmls.c_ptr());
             if (m_mode == elim_t) {
