--- conflicted
+++ resolved
@@ -2557,10 +2557,6 @@
         void operator()(goal_ref const & g,
                         goal_ref_buffer & result) {
             SASSERT(g->is_well_sorted());
-<<<<<<< HEAD
-=======
-            mc = nullptr; pc = nullptr; core = nullptr;
->>>>>>> fc719a5e
             tactic_report report("qe-lite", *g);
             proof_ref new_pr(m);
             expr_ref new_f(m);
@@ -2625,18 +2621,9 @@
         // m_imp->collect_param_descrs(r);
     }
 
-<<<<<<< HEAD
-    virtual void operator()(goal_ref const & in,
-                            goal_ref_buffer & result) {
+    void operator()(goal_ref const & in,
+                    goal_ref_buffer & result) override {
         (*m_imp)(in, result);
-=======
-    void operator()(goal_ref const & in,
-                            goal_ref_buffer & result,
-                            model_converter_ref & mc,
-                            proof_converter_ref & pc,
-                            expr_dependency_ref & core) override {
-        (*m_imp)(in, result, mc, pc, core);
->>>>>>> fc719a5e
     }
 
 
