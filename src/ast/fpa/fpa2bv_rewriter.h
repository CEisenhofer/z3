--- conflicted
+++ resolved
@@ -47,247 +47,25 @@
     void reset() {
     }
 
-<<<<<<< HEAD
     void updt_local_params(params_ref const & _p);
 
     void updt_params(params_ref const & p);
-=======
-    void updt_local_params(params_ref const & _p) {
-        fpa2bv_rewriter_params p(_p);
-        bool v = p.hi_fp_unspecified();
-        m_conv.set_unspecified_fp_hi(v);
-    }
-
-    void updt_params(params_ref const & p) {
-        m_max_memory        = megabytes_to_bytes(p.get_uint("max_memory", UINT_MAX));
-        m_max_steps         = p.get_uint("max_steps", UINT_MAX);
-        updt_local_params(p);
-    }
-
-    bool max_steps_exceeded(unsigned num_steps) const {
-        cooperate("fpa2bv");
-        return num_steps > m_max_steps;
-    }
-
-    br_status reduce_app(func_decl * f, unsigned num, expr * const * args, expr_ref & result, proof_ref & result_pr) {
-        TRACE("fpa2bv_rw", tout << "APP: " << f->get_name() << std::endl; );
-
-        if (num == 0 && f->get_family_id() == null_family_id && m_conv.is_float(f->get_range())) {
-            m_conv.mk_const(f, result);
-            return BR_DONE;
-        }
-
-        if (num == 0 && f->get_family_id() == null_family_id && m_conv.is_rm(f->get_range())) {
-            m_conv.mk_rm_const(f, result);
-            return BR_DONE;
-        }
-
-        if (m().is_eq(f)) {
-            SASSERT(num == 2);
-            TRACE("fpa2bv_rw", tout << "(= " << mk_ismt2_pp(args[0], m()) << " " <<
-                                                mk_ismt2_pp(args[1], m()) << ")" << std::endl;);
-            SASSERT(m().get_sort(args[0]) == m().get_sort(args[1]));
-            sort * ds = f->get_domain()[0];
-            if (m_conv.is_float(ds)) {
-                m_conv.mk_eq(args[0], args[1], result);
-                return BR_DONE;
-            }
-            else if (m_conv.is_rm(ds)) {
-                result = m().mk_eq(args[0], args[1]);
-                return BR_DONE;
-            }
-            return BR_FAILED;
-        }
-        else if (m().is_ite(f)) {
-            SASSERT(num == 3);
-            if (m_conv.is_float(args[1])) {
-                m_conv.mk_ite(args[0], args[1], args[2], result);
-                return BR_DONE;
-            }
-            return BR_FAILED;
-        }
-        else if (m().is_distinct(f)) {
-            sort * ds = f->get_domain()[0];
-            if (m_conv.is_float(ds) || m_conv.is_rm(ds)) {
-                m_conv.mk_distinct(f, num, args, result);
-                return BR_DONE;
-            }
-            return BR_FAILED;
-        }
-
-        if (m_conv.is_float_family(f)) {
-            switch (f->get_decl_kind()) {
-            case OP_FPA_RM_NEAREST_TIES_TO_AWAY:
-            case OP_FPA_RM_NEAREST_TIES_TO_EVEN:
-            case OP_FPA_RM_TOWARD_NEGATIVE:
-            case OP_FPA_RM_TOWARD_POSITIVE:
-            case OP_FPA_RM_TOWARD_ZERO: m_conv.mk_rounding_mode(f, result); return BR_DONE;
-            case OP_FPA_NUM: m_conv.mk_numeral(f, num, args, result); return BR_DONE;
-            case OP_FPA_PLUS_INF: m_conv.mk_pinf(f, result); return BR_DONE;
-            case OP_FPA_MINUS_INF: m_conv.mk_ninf(f, result); return BR_DONE;
-            case OP_FPA_PLUS_ZERO: m_conv.mk_pzero(f, result); return BR_DONE;
-            case OP_FPA_MINUS_ZERO: m_conv.mk_nzero(f, result); return BR_DONE;
-            case OP_FPA_NAN: m_conv.mk_nan(f, result); return BR_DONE;
-            case OP_FPA_ADD: m_conv.mk_add(f, num, args, result); return BR_DONE;
-            case OP_FPA_SUB: m_conv.mk_sub(f, num, args, result); return BR_DONE;
-            case OP_FPA_NEG: m_conv.mk_neg(f, num, args, result); return BR_DONE;
-            case OP_FPA_MUL: m_conv.mk_mul(f, num, args, result); return BR_DONE;
-            case OP_FPA_DIV: m_conv.mk_div(f, num, args, result); return BR_DONE;
-            case OP_FPA_REM: m_conv.mk_rem(f, num, args, result); return BR_DONE;
-            case OP_FPA_ABS: m_conv.mk_abs(f, num, args, result); return BR_DONE;
-            case OP_FPA_FMA: m_conv.mk_fma(f, num, args, result); return BR_DONE;
-            case OP_FPA_SQRT: m_conv.mk_sqrt(f, num, args, result); return BR_DONE;
-            case OP_FPA_ROUND_TO_INTEGRAL: m_conv.mk_round_to_integral(f, num, args, result); return BR_DONE;
-            case OP_FPA_EQ: m_conv.mk_float_eq(f, num, args, result); return BR_DONE;
-            case OP_FPA_LT: m_conv.mk_float_lt(f, num, args, result); return BR_DONE;
-            case OP_FPA_GT: m_conv.mk_float_gt(f, num, args, result); return BR_DONE;
-            case OP_FPA_LE: m_conv.mk_float_le(f, num, args, result); return BR_DONE;
-            case OP_FPA_GE: m_conv.mk_float_ge(f, num, args, result); return BR_DONE;
-            case OP_FPA_IS_ZERO: m_conv.mk_is_zero(f, num, args, result); return BR_DONE;
-            case OP_FPA_IS_NAN: m_conv.mk_is_nan(f, num, args, result); return BR_DONE;
-            case OP_FPA_IS_INF: m_conv.mk_is_inf(f, num, args, result); return BR_DONE;
-            case OP_FPA_IS_NORMAL: m_conv.mk_is_normal(f, num, args, result); return BR_DONE;
-            case OP_FPA_IS_SUBNORMAL: m_conv.mk_is_subnormal(f, num, args, result); return BR_DONE;
-            case OP_FPA_IS_POSITIVE: m_conv.mk_is_positive(f, num, args, result); return BR_DONE;
-            case OP_FPA_IS_NEGATIVE: m_conv.mk_is_negative(f, num, args, result); return BR_DONE;
-            case OP_FPA_TO_FP: m_conv.mk_to_fp(f, num, args, result); return BR_DONE;
-            case OP_FPA_TO_FP_UNSIGNED: m_conv.mk_to_fp_unsigned(f, num, args, result); return BR_DONE;
-            case OP_FPA_FP: m_conv.mk_fp(f, num, args, result); return BR_DONE;
-            case OP_FPA_TO_UBV: m_conv.mk_to_ubv(f, num, args, result); return BR_DONE;
-            case OP_FPA_TO_SBV: m_conv.mk_to_sbv(f, num, args, result); return BR_DONE;
-            case OP_FPA_TO_REAL: m_conv.mk_to_real(f, num, args, result); return BR_DONE;
-            case OP_FPA_TO_IEEE_BV: m_conv.mk_to_ieee_bv(f, num, args, result); return BR_DONE;
-
-            case OP_FPA_MIN: m_conv.mk_min(f, num, args, result); return BR_REWRITE_FULL;
-            case OP_FPA_MAX: m_conv.mk_max(f, num, args, result); return BR_REWRITE_FULL;
->>>>>>> a2ecb19d
 
     bool max_steps_exceeded(unsigned num_steps) const;
 
-<<<<<<< HEAD
     br_status reduce_app(func_decl * f, unsigned num, expr * const * args, expr_ref & result, proof_ref & result_pr);
-=======
-            case OP_FPA_INTERNAL_RM:
-            case OP_FPA_INTERNAL_BVWRAP:
-            case OP_FPA_INTERNAL_BVUNWRAP:
-            case OP_FPA_INTERNAL_TO_REAL_UNSPECIFIED:
-            case OP_FPA_INTERNAL_TO_UBV_UNSPECIFIED:
-            case OP_FPA_INTERNAL_TO_SBV_UNSPECIFIED: return BR_FAILED;
-            default:
-                TRACE("fpa2bv", tout << "unsupported operator: " << f->get_name() << "\n";
-                      for (unsigned i = 0; i < num; i++) tout << mk_ismt2_pp(args[i], m()) << std::endl;);
-                NOT_IMPLEMENTED_YET();
-            }
-        }
-        else {
-            SASSERT(!m_conv.is_float_family(f));
-            bool is_float_uf = m_conv.is_float(f->get_range()) || m_conv.is_rm(f->get_range());
->>>>>>> a2ecb19d
 
-
-<<<<<<< HEAD
     bool pre_visit(expr * t);
-=======
-            if (is_float_uf) {
-                m_conv.mk_uninterpreted_function(f, num, args, result);
-                return BR_DONE;
-            }
-        }
-
-        return BR_FAILED;
-    }
-
-    bool pre_visit(expr * t)
-    {
-        TRACE("fpa2bv", tout << "pre_visit: " << mk_ismt2_pp(t, m()) << std::endl;);
-
-        if (is_quantifier(t)) {
-            quantifier * q = to_quantifier(t);
-            TRACE("fpa2bv", tout << "pre_visit quantifier [" << q->get_id() << "]: " << mk_ismt2_pp(q->get_expr(), m()) << std::endl;);
-            sort_ref_vector new_bindings(m_manager);
-            for (unsigned i = 0 ; i < q->get_num_decls(); i++)
-                new_bindings.push_back(q->get_decl_sort(i));
-            SASSERT(new_bindings.size() == q->get_num_decls());
-            m_bindings.append(new_bindings);
-        }
-        return true;
-    }
->>>>>>> a2ecb19d
 
     bool reduce_quantifier(quantifier * old_q,
                            expr * new_body,
                            expr * const * new_patterns,
                            expr * const * new_no_patterns,
                            expr_ref & result,
-<<<<<<< HEAD
                            proof_ref & result_pr);
 
     bool reduce_var(var * t, expr_ref & result, proof_ref & result_pr);
 
-=======
-                           proof_ref & result_pr) {
-        unsigned curr_sz   = m_bindings.size();
-        SASSERT(old_q->get_num_decls() <= curr_sz);
-        unsigned num_decls = old_q->get_num_decls();
-        unsigned old_sz    = curr_sz - num_decls;
-        string_buffer<> name_buffer;
-        ptr_buffer<sort> new_decl_sorts;
-        sbuffer<symbol>  new_decl_names;
-        for (unsigned i = 0; i < num_decls; i++) {
-            symbol const & n = old_q->get_decl_name(i);
-            sort * s         = old_q->get_decl_sort(i);
-            if (m_conv.is_float(s)) {
-                unsigned ebits = m_conv.fu().get_ebits(s);
-                unsigned sbits = m_conv.fu().get_sbits(s);
-                name_buffer.reset();
-                name_buffer << n << ".bv";
-                new_decl_names.push_back(symbol(name_buffer.c_str()));
-                new_decl_sorts.push_back(m_conv.bu().mk_sort(sbits+ebits));
-            }
-            else {
-                new_decl_sorts.push_back(s);
-                new_decl_names.push_back(n);
-            }
-        }
-        result = m().mk_quantifier(old_q->is_forall(), new_decl_sorts.size(), new_decl_sorts.c_ptr(), new_decl_names.c_ptr(),
-                                   new_body, old_q->get_weight(), old_q->get_qid(), old_q->get_skid(),
-                                   old_q->get_num_patterns(), new_patterns, old_q->get_num_no_patterns(), new_no_patterns);
-        result_pr = 0;
-        m_bindings.shrink(old_sz);
-        TRACE("fpa2bv", tout << "reduce_quantifier[" << old_q->get_depth() << "]: " <<
-                mk_ismt2_pp(old_q->get_expr(), m()) << std::endl <<
-                " new body: " << mk_ismt2_pp(new_body, m()) << std::endl;
-                tout << "result = " << mk_ismt2_pp(result, m()) << std::endl;);
-        return true;
-    }
-
-    bool reduce_var(var * t, expr_ref & result, proof_ref & result_pr) {
-        if (t->get_idx() >= m_bindings.size())
-            return false;
-        // unsigned inx = m_bindings.size() - t->get_idx() - 1;
-
-        expr_ref new_exp(m());
-        sort * s = t->get_sort();
-        if (m_conv.is_float(s))
-        {
-            expr_ref new_var(m());
-            unsigned ebits = m_conv.fu().get_ebits(s);
-            unsigned sbits = m_conv.fu().get_sbits(s);
-            new_var = m().mk_var(t->get_idx(), m_conv.bu().mk_sort(sbits+ebits));
-            m_conv.mk_fp(m_conv.bu().mk_extract(sbits+ebits-1, sbits+ebits-1, new_var),
-                         m_conv.bu().mk_extract(ebits - 1, 0, new_var),
-                         m_conv.bu().mk_extract(sbits+ebits-2, ebits, new_var),
-                         new_exp);
-        }
-        else
-            new_exp = m().mk_var(t->get_idx(), s);
-
-        result = new_exp;
-        result_pr = 0;
-        TRACE("fpa2bv", tout << "reduce_var: " << mk_ismt2_pp(t, m()) << " -> " << mk_ismt2_pp(result, m()) << std::endl;);
-        return true;
-    }
->>>>>>> a2ecb19d
 };
 
 
