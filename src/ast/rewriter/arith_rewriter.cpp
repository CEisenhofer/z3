--- conflicted
+++ resolved
@@ -681,11 +681,6 @@
         SASSERT(!is_int);
         if (v2.is_zero()) {
             return BR_FAILED;
-<<<<<<< HEAD
-            //result = m_util.mk_div0(arg1);
-            //return BR_REWRITE1;
-=======
->>>>>>> ce844358
         }
         else if (m_util.is_numeral(arg1, v1, is_int)) {
             result = m_util.mk_numeral(v1/v2, false);
@@ -738,13 +733,6 @@
         result = m_util.mk_numeral(div(v1, v2), is_int);
         return BR_DONE;
     }
-<<<<<<< HEAD
-    if (m_util.is_numeral(arg2, v2, is_int) && v2.is_zero()) {
-        //result = m_util.mk_idiv0(arg1);
-        //return BR_REWRITE1;
-    }
-=======
->>>>>>> ce844358
     return BR_FAILED;
 }
 
