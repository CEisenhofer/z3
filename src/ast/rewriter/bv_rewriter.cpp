--- conflicted
+++ resolved
@@ -321,15 +321,6 @@
     }
 
     expr* a1, *a2, *a3, *a4, *a5, *a6;
-<<<<<<< HEAD
-    // (bvsle (- x (rem x c1)) c2) -> (bvsle x (+ c1 c2 - 1))
-    if (is_signed && is_num2 && m_util.is_bv_add(a, a1, a2) &&
-        m_util.is_bv_mul(a2, a3, a4) && is_numeral(a3, r3, sz) &&
-        (r3 = m_util.norm(r3, sz, is_signed), r3.is_minus_one()) && 
-        m_util.is_bv_sremi(a4, a5, a6) && is_numeral(a6, r3, sz) && 
-        a1 == a5 /* && r1 + r3 - rational::one() < power(rational(2), sz) */) {  
-        result = m_util.mk_sle(a1, m_util.mk_numeral(r3 + r1 - rational::one(), sz));
-=======
     // (bvsle (- x (srem x c1)) c2) -> (bvsle x (+ c1 c2 - 1))
     // (bvsle (+ x (* -1 (srem_i x c1))) c2)
     // pre: (and (> c1 0) (> c2 0) (= c2 % c1 0) (<= (+ c1 c2 -1) max_int))
@@ -341,7 +332,6 @@
         r2.is_pos() &&
         (r2 % r1).is_zero() && r1 + r2 - rational::one() < rational::power_of_two(sz-1)) {
         result = m_util.mk_sle(a1, m_util.mk_numeral(r1 + r2 - rational::one(), sz));
->>>>>>> 73da4dda
         return BR_REWRITE2;
     }
 
