--- conflicted
+++ resolved
@@ -663,11 +663,6 @@
 br_status seq_rewriter::mk_seq_at(expr* a, expr* b, expr_ref& result) {
     zstring c;
     rational r;
-<<<<<<< HEAD
-    if (m_util.str.is_string(a, c) && m_autil.is_numeral(b, r)) {
-        if (r.is_neg()) {
-            result = m_util.str.mk_string(symbol(""));
-=======
     if (m_autil.is_numeral(b, r)) {
         if (r.is_neg()) {
             result = m_util.str.mk_empty(m().get_sort(a));
@@ -677,17 +672,7 @@
         bool bounded = min_length(1, &a, len);
         if (bounded && r >= rational(len)) {
             result = m_util.str.mk_empty(m().get_sort(a));
->>>>>>> 26ae3a5a
             return BR_DONE;
-        } else if (r.is_unsigned()) {
-            unsigned j = r.get_unsigned();
-            if (j < c.length()) {
-                result = m_util.str.mk_string(c.extract(j, 1));
-                return BR_DONE;
-            } else {
-                result = m_util.str.mk_string(symbol(""));
-                return BR_DONE;
-            }
         }
         if (m_util.str.is_string(a, c) && r.is_unsigned() && r < rational(c.length())) {
             result = m_util.str.mk_string(c.extract(r.get_unsigned(), 1));
