--- conflicted
+++ resolved
@@ -120,10 +120,7 @@
         scoped_ptr<solver>      m_clone; // for debugging purposes
         literal_vector          m_assumptions;
         literal_set             m_assumption_set;
-<<<<<<< HEAD
-=======
         literal_vector          m_core;
->>>>>>> e98acf4e
 
         void del_clauses(clause * const * begin, clause * const * end);
 
@@ -275,15 +272,9 @@
         lbool bounded_search();
         void init_search();
         void init_assumptions(unsigned num_lits, literal const* lits);
-<<<<<<< HEAD
-        bool tracking_assumptions() const;
-        bool is_assumption(literal l) const;
-=======
         void reinit_assumptions();
         bool tracking_assumptions() const;
         bool is_assumption(literal l) const;
-        void mk_unsat_core();
->>>>>>> e98acf4e
         void simplify_problem();
         void mk_model();
         bool check_model(model const & m) const;
@@ -328,9 +319,11 @@
         literal_vector m_lemma;
         literal_vector m_ext_antecedents;
         bool resolve_conflict();
-        bool resolve_conflict_core(bool generate_core);
+        bool resolve_conflict_core();
+        void resolve_conflict_for_unsat_core();
         unsigned get_max_lvl(literal consequent, justification js);
-        void process_antecedent(bool generate_coe, literal antecedent, unsigned & num_marks);
+        void process_antecedent(literal antecedent, unsigned & num_marks);
+        void process_antecedent_for_unsat_core(literal antecedent);
         void fill_ext_antecedents(literal consequent, justification js);
         unsigned skip_literals_above_conflict_level();
         void forget_phase_of_vars(unsigned from_lvl);
