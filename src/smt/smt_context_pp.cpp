--- conflicted
+++ resolved
@@ -205,11 +205,7 @@
             for (; it != end; ++it) {
                 display_literal(out, *it);
                 out << ": ";
-<<<<<<< HEAD
                 display_verbose(out, m_manager, 1, &*it, m_bool_var2expr.c_ptr());
-=======
-                DEBUG_CODE({ display_verbose(tout, m_manager, 1, &*it, m_bool_var2expr.c_ptr()); });
->>>>>>> a6b3fba0
                 out << "\n";
             }
         }
