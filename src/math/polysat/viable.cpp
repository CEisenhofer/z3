/*++
Copyright (c) 2021 Microsoft Corporation

Module Name:

    maintain viable domains

Author:

    Nikolaj Bjorner (nbjorner) 2021-03-19
    Jakob Rath 2021-04-6

Notes:

TODO: Investigate in depth a notion of phase caching for variables.
The Linear solver can be used to supply a phase in some cases.
In other cases, the phase of a variable assignment across branches
might be used in a call to is_viable. With phase caching on, it may
just check if the cached phase is viable without detecting that it is a propagation.

--*/


#include "util/debug.h"
#include "math/polysat/viable.h"
#include "math/polysat/solver.h"

namespace polysat {

    viable::viable(solver& s) : s(s) {}

    viable::~viable() {
        for (entry* e : m_alloc) 
            dealloc(e);        
    }

    viable::entry* viable::alloc_entry() {
        rational coeff(1);
        if (m_alloc.empty())
            return alloc(entry, coeff);
        auto* e = m_alloc.back();
        e->side_cond.reset();
        e->coeff = coeff;
        m_alloc.pop_back();
        return e;
    }

    void viable::pop_viable() {
        auto& [v, is_unit, e] = m_trail.back();
        auto& vec = is_unit ? m_units[v] : m_non_units[v];
        e->remove_from(vec, e);
        m_alloc.push_back(e);       
        m_trail.pop_back();
    }

    void viable::push_viable() {
        auto& [v, is_unit, e] = m_trail.back();
        SASSERT(e->prev() != e || !m_units[v]);
        SASSERT(e->prev() != e || e->next() == e);
        SASSERT(is_unit);
        (void)is_unit;
        if (e->prev() != e) {
            e->prev()->insert_after(e);
            if (e->interval.lo_val() < e->next()->interval.lo_val())
                m_units[v] = e;
        }
        else 
            m_units[v] = e;        
        m_trail.pop_back();
    }

    bool viable::intersect(pvar v, signed_constraint const& c) {
        auto& fi = s.m_forbidden_intervals;
        entry* ne = alloc_entry();
        if (!fi.get_interval(c, v, ne->coeff, ne->interval, ne->side_cond) || ne->interval.is_currently_empty()) {
            m_alloc.push_back(ne);
            return false;
        }
        else if (ne->coeff == 1) {
            ne->src = c;
            return intersect(v, ne);
        }
        else {
            ne->src = c;
            m_trail.push_back({ v, false, ne });
            s.m_trail.push_back(trail_instr_t::viable_add_i);
            ne->init(ne);
            if (!m_non_units[v])
                m_non_units[v] = ne;
            else
                ne->insert_after(m_non_units[v]);
            return true;
        }
    }

    bool viable::intersect(pvar v, entry* ne) {
        entry* e = m_units[v];
        if (e && e->interval.is_full()) {
            m_alloc.push_back(ne);
            return false;
        }

        if (ne->interval.is_currently_empty()) {
            m_alloc.push_back(ne);
            return false;
        }

        auto create_entry = [&]() {
            m_trail.push_back({ v, true, ne });
            s.m_trail.push_back(trail_instr_t::viable_add_i);
            ne->init(ne);            
            return ne;
        };

        auto remove_entry = [&](entry* e) {
            m_trail.push_back({ v, true, e });
            s.m_trail.push_back(trail_instr_t::viable_rem_i);
            e->remove_from(m_units[v], e);
        };

        if (!e) 
            m_units[v] = create_entry();
        else {
            entry* first = e;
            do {
                if (e->interval.contains(ne->interval)) {
                    m_alloc.push_back(ne);
                    return false;
                }
                while (ne->interval.contains(e->interval)) {
                    entry* n = e->next();
                    remove_entry(e);
                    if (!m_units[v]) {
                        m_units[v] = create_entry();
                        return true;
                    }
                    if (e == first) 
                        first = n;                    
                    e = n;
                }             
                SASSERT(e->interval.lo_val() != ne->interval.lo_val());
                if (e->interval.lo_val() > ne->interval.lo_val()) {
                    if (first->prev()->interval.contains(ne->interval)) {
                        m_alloc.push_back(ne);
                        return false;
                    }
                    e->insert_before(create_entry());
                    if (e == first)
                        m_units[v] = e->prev();
                    SASSERT(well_formed(m_units[v]));
                    return true;
                }
                e = e->next();
            }             
            while (e != first);
            // otherwise, append to end of list
            first->insert_before(create_entry());
        }
        SASSERT(well_formed(m_units[v]));
        return true;
    }

    /**
    * Traverse all interval constraints with coefficients to check whether current value 'val' for
    * 'v' is feasible. If not, extract a (maximal) interval to block 'v' from being assigned val.
    * 
    * To investigate:
    * - side conditions are stronger than for unit intervals. They constrain the lower and upper bounds to
    *   be precisely the assigned values. This is to ensure that lo/hi that are computed based on lo_val 
    *   and division with coeff are valid. Is there a more relaxed scheme?
    */
    bool viable::refine_viable(pvar v, rational const& val) {
        auto* e = m_non_units[v];
        if (!e)
            return true;
        entry* first = e;
        rational const& max_value = s.var2pdd(v).max_value();
        do {
            rational coeff_val = mod(e->coeff * val, max_value + 1);
            if (e->interval.currently_contains(coeff_val)) {
                rational delta_l = floor((coeff_val - e->interval.lo_val()) / e->coeff);
                rational delta_u = floor((e->interval.hi_val() - coeff_val - 1) / e->coeff);
                rational lo = val - delta_l;
                rational hi = val + delta_u + 1;

                if (e->interval.lo_val() < e->interval.hi_val()) {
                    // pass
                }
                else if (e->interval.lo_val() <= coeff_val) {
                    rational lambda_u = floor((max_value - coeff_val - 1) / e->coeff);
                    hi = val + lambda_u + 1;
                    if (hi > max_value)
                        hi = 0;
                }
                else {
                    SASSERT(coeff_val < e->interval.hi_val());
                    rational lambda_l = floor(coeff_val / e->coeff);
                    lo = val - lambda_l;                   
                }
                SASSERT(hi <= s.var2pdd(v).max_value());
<<<<<<< HEAD
                LOG("forbidden interval " << e->interval << " - " << val << " " << coeff_val << " [" << lo << ", " << hi << "[");
=======
                LOG("forbidden interval " << e->interval << " [" << lo << ", " << hi << "[");
>>>>>>> 98a0f37e
                entry* ne = alloc_entry();
                ne->src = e->src;
                ne->side_cond = e->side_cond;
                ne->side_cond.push_back(s.eq(e->interval.hi(), e->interval.hi_val()));
                ne->side_cond.push_back(s.eq(e->interval.lo(), e->interval.lo_val()));
                ne->coeff = 1;
                pdd lop = s.var2pdd(v).mk_val(lo);
                pdd hip = s.var2pdd(v).mk_val(hi);
                ne->interval = eval_interval::proper(lop, lo, hip, hi);
                intersect(v, ne);
                return false;
            }
            e = e->next();
        }         
        while (e != first);
        return true;
    }

    bool viable::has_viable(pvar v) {     
        refined:
        auto* e = m_units[v];

#define CHECK_RETURN(val) { if (refine_viable(v, val)) return true; else goto refined; }

        if (!e)
            CHECK_RETURN(rational::zero());
        entry* first = e;
        entry* last = e->prev();

        // quick check: last interval doesn't wrap around, so hi_val
        // has not been covered
        if (last->interval.lo_val() < last->interval.hi_val()) 
            CHECK_RETURN(last->interval.hi_val());
        
        do {
            if (e->interval.is_full())
                return false;
            entry* n = e->next();
            if (n == e)
                CHECK_RETURN(e->interval.hi_val());
            if (!n->interval.currently_contains(e->interval.hi_val()))
                CHECK_RETURN(e->interval.hi_val());
            if (n == first) {
                if (e->interval.lo_val() > e->interval.hi_val())
                    return false;
                CHECK_RETURN(e->interval.hi_val());              
            }
            e = n;
        }         
        while (e != first);
        return false;
    }

    bool viable::is_viable(pvar v, rational const& val) { 
        auto* e = m_units[v];
        if (!e)
            return refine_viable(v, val);
        entry* first = e;
        entry* last = first->prev();
        if (last->interval.currently_contains(val))
            return false;
        for (; e != last; e = e->next()) {        
            if (e->interval.currently_contains(val))
                return false;
            if (val < e->interval.lo_val()) 
                return refine_viable(v, val);            
        }         
        return refine_viable(v, val);
    }

    rational viable::min_viable(pvar v) { 
        refined:
        rational lo(0);
        auto* e = m_units[v];
        if (!e && !refine_viable(v, lo))
            goto refined;
        if (!e)
            return lo;
        entry* first = e;
        entry* last = first->prev();
        if (last->interval.currently_contains(lo))
            lo = last->interval.hi_val();
        do {        
            if (!e->interval.currently_contains(lo))
                break;
            lo = e->interval.hi_val();
            e = e->next();
        }         
        while (e != first);
        if (!refine_viable(v, lo))
            goto refined;
        SASSERT(is_viable(v, lo));  
        return lo;
    }

    rational viable::max_viable(pvar v) { 
        refined:
        rational hi = s.var2pdd(v).max_value();
        auto* e = m_units[v];
        if (!e && !refine_viable(v, hi))
            goto refined;
        if (!e)
            return hi;
        entry* last = e->prev();
        e = last;
        do {
            if (!e->interval.currently_contains(hi))
                break;
            hi = e->interval.lo_val() - 1;
            e = e->prev();
        }           
        while (e != last);
        if (!refine_viable(v, hi))
            goto refined;
        SASSERT(is_viable(v, hi));
        return hi;
    }

    dd::find_t viable::find_viable(pvar v, rational& lo) { 
        refined:
        lo = 0;
        auto* e = m_units[v];
        if (!e && !refine_viable(v, lo))
            goto refined;
        if (!e && !refine_viable(v, rational::one()))
            goto refined;
        if (!e)
            return dd::find_t::multiple;
        if (e->interval.is_full())
            return dd::find_t::empty;

        entry* first = e;
        entry* last = first->prev();

        // quick check: last interval does not wrap around
        // and has space for 2 unassigned values.
        auto& max_value = s.var2pdd(v).max_value();
        if (last->interval.lo_val() < last->interval.hi_val() &&
            last->interval.hi_val() < max_value) {
            lo = last->interval.hi_val();
            if (!refine_viable(v, lo))
                goto refined;
            if (!refine_viable(v, max_value))
                goto refined;
            return dd::find_t::multiple;
        }

        // find lower bound
        if (last->interval.currently_contains(lo))
            lo = last->interval.hi_val();
        do {
            if (!e->interval.currently_contains(lo))
                break;
            lo = e->interval.hi_val();
            e = e->next();
        }         
        while (e != first);

        if (e->interval.currently_contains(lo))
            return dd::find_t::empty;

        // find upper bound
        rational hi = max_value;
        e = last;
        do {
            if (!e->interval.currently_contains(hi))
                break;
            hi = e->interval.lo_val() - 1;
            e = e->prev();
        }         
        while (e != last);
        if (!refine_viable(v, lo))
            goto refined;
        if (!refine_viable(v, hi))
            goto refined;
        if (lo == hi)
            return dd::find_t::singleton;
        else
            return dd::find_t::multiple;
    }

    bool viable::resolve(pvar v, conflict& core) {
        if (has_viable(v))
            return false;
        auto* e = m_units[v];
        entry* first = e;
        SASSERT(e);
        core.reset();
        do {
            // Build constraint: upper bound of each interval is not contained in the next interval,
            // using the equivalence:  t \in [l;h[  <=>  t-l < h-l
            entry* n = e->next();
            if (!e->interval.is_full()) {
                auto const& hi = e->interval.hi();
                auto const& next_lo = n->interval.lo();
                auto const& next_hi = n->interval.hi();
                auto lhs = hi - next_lo;
                auto rhs = next_hi - next_lo;
                signed_constraint c = s.m_constraints.ult(lhs, rhs);
                core.insert(c);
            }
            for (auto sc : e->side_cond)
                core.insert(sc);
            e->src->set_var_dependent(); 
            core.insert(e->src);
            e = n;
        }             
        while (e != first);

        core.set_bailout();
        for (auto c : core) {
            if (c.bvalue(s) == l_false) {
                core.reset();
                core.set(~c);
                break;
            }
        }
        return true;
    }

    void viable::log(pvar v) {
        if (!well_formed(m_units[v]))
            LOG("v" << v << " not well formed");
        auto* e = m_units[v];
        if (!e)
            return;
        entry* first = e;
        do {
            LOG("v" << v << ": " << e->interval << " " << e->side_cond << " " << e->src);
            e = e->next();
        }         
        while (e != first);
    }

    void viable::log() {
        for (pvar v = 0; v < std::min(10u, m_units.size()); ++v)
            log(v);
    }

    std::ostream& viable::display(std::ostream& out, pvar v, entry* e) const {
        if (!e)
            return out;
        entry* first = e;
        do {
            if (e->coeff != 1)
                out << e->coeff << " * v" << v << " ";
            out << e->interval << " " << e->side_cond << " " << e->src << "; ";
            e = e->next();
        }         
        while (e != first);
        return out;
    }

    std::ostream& viable::display(std::ostream& out, pvar v) const {
        display(out, v, m_units[v]);
        display(out, v, m_non_units[v]);
        return out;
    }

    std::ostream& viable::display(std::ostream& out) const {
        for (pvar v = 0; v < m_units.size(); ++v)
            display(out << "v" << v << ": ", v);
        return out;
    }

    /*
    * Lower bounds are strictly ascending.
    * intervals don't contain each-other (since lower bounds are ascending, 
    * it suffices to check containment in one direction).
    */
    bool viable::well_formed(entry* e) {
        if (!e)
            return true;
        entry* first = e;
        while (true) {
            if (e->interval.is_full())
                return e->next() == e;
            if (e->interval.is_currently_empty()) 
                return false;
            
            auto* n = e->next();
            if (n != e && e->interval.contains(n->interval)) 
                return false;
            
            if (n == first)
                break;            
            if (e->interval.lo_val() >= n->interval.lo_val())
                return false;
            e = n;
        }
        return true;
    }


}
<|MERGE_RESOLUTION|>--- conflicted
+++ resolved
@@ -198,11 +198,7 @@
                     lo = val - lambda_l;                   
                 }
                 SASSERT(hi <= s.var2pdd(v).max_value());
-<<<<<<< HEAD
                 LOG("forbidden interval " << e->interval << " - " << val << " " << coeff_val << " [" << lo << ", " << hi << "[");
-=======
-                LOG("forbidden interval " << e->interval << " [" << lo << ", " << hi << "[");
->>>>>>> 98a0f37e
                 entry* ne = alloc_entry();
                 ne->src = e->src;
                 ne->side_cond = e->side_cond;
