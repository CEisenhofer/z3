/*++
Copyright (c) 2011 Microsoft Corporation

Module Name:

    cmd_context.cpp

Abstract:
    Command context.

Author:

    Leonardo (leonardo) 2011-03-01

Notes:

--*/
#include<signal.h>
#include"tptr.h"
#include"cmd_context.h"
#include"func_decl_dependencies.h"
#include"arith_decl_plugin.h"
#include"bv_decl_plugin.h"
#include"array_decl_plugin.h"
#include"datatype_decl_plugin.h"
#include"seq_decl_plugin.h"
<<<<<<< HEAD
#include"float_decl_plugin.h"
#include"pb_decl_plugin.h"
=======
#include"fpa_decl_plugin.h"
>>>>>>> 7fe337da
#include"ast_pp.h"
#include"var_subst.h"
#include"pp.h"
#include"ast_smt2_pp.h"
#include"basic_cmds.h"
#include"cancel_eh.h"
#include"scoped_ctrl_c.h"
#include"dec_ref_util.h"
#include"decl_collector.h"
#include"well_sorted.h"
#include"model_evaluator.h"
#include"for_each_expr.h"
#include"scoped_timer.h"
#include"interpolant_cmds.h"

func_decls::func_decls(ast_manager & m, func_decl * f):
    m_decls(TAG(func_decl*, f, 0)) {
    m.inc_ref(f);
}

void func_decls::finalize(ast_manager & m) {
    TRACE("cmd_context_detail", tout << "finalizing func_decls...\n";);
    if (GET_TAG(m_decls) == 0) {
        m.dec_ref(UNTAG(func_decl *, m_decls));
    }
    else {
        TRACE("func_decls", tout << "finalize...\n";);
        func_decl_set * fs = UNTAG(func_decl_set *, m_decls);
        func_decl_set::iterator it  = fs->begin();
        func_decl_set::iterator end = fs->end();
        for (; it != end; ++it) {
            TRACE("func_decls", tout << "dec_ref of " << (*it)->get_name() << " ref_count: " << (*it)->get_ref_count() << "\n";);
            m.dec_ref(*it);
        }
        dealloc(fs);
    }
    m_decls = 0;
}

bool func_decls::contains(func_decl * f) const {
    if (GET_TAG(m_decls) == 0) {
        return UNTAG(func_decl*, m_decls) == f;
    }
    else {
        func_decl_set * fs = UNTAG(func_decl_set *, m_decls);
        return fs->contains(f);
    }
}

bool func_decls::insert(ast_manager & m, func_decl * f) {
    if (contains(f))
        return false;
    m.inc_ref(f);
    if (m_decls == 0) {
        m_decls = TAG(func_decl*, f, 0);
    }
    else if (GET_TAG(m_decls) == 0) {
        func_decl_set * new_fs = alloc(func_decl_set);
        new_fs->insert(UNTAG(func_decl*, m_decls));
        new_fs->insert(f);
        m_decls = TAG(func_decl*, new_fs, 1);
    }
    else {
        func_decl_set * fs = UNTAG(func_decl_set*, m_decls);
        fs->insert(f);
    }
    return true;
}

void func_decls::erase(ast_manager & m, func_decl * f) {
    if (!contains(f))
        return;
    if (GET_TAG(m_decls) == 0) {
        m.dec_ref(f);
        m_decls = 0;
    }
    else {
        func_decl_set * fs = UNTAG(func_decl_set *, m_decls);
        fs->erase(f);
        m.dec_ref(f);
        if (fs->empty()) {
            dealloc(fs);
            m_decls = 0;
        }
    }
}

/**
   \brief Return true if func_decls contains a declaration different from f, but with the same domain.
*/
bool func_decls::clash(func_decl * f) const {
    if (m_decls == 0)
        return false;
    if (GET_TAG(m_decls) == 0)
        return false;
    func_decl_set * fs = UNTAG(func_decl_set *, m_decls);
    func_decl_set::iterator it  = fs->begin();
    func_decl_set::iterator end = fs->end();
    for (; it != end; ++it) {
        func_decl * g = *it;
        if (g == f)
            continue;
        if (g->get_arity() != f->get_arity()) 
            continue;
        unsigned num = g->get_arity();
        unsigned i;
        for (i = 0; i < num; i++) 
            if (g->get_domain(i) != f->get_domain(i))
                break;
        if (i == num)
            return true;
    }
    return false;
}

bool func_decls::more_than_one() const {
    if (m_decls == 0 || GET_TAG(m_decls) == 0)
        return false;
    func_decl_set * fs = UNTAG(func_decl_set *, m_decls);
    return fs->size() > 1;
}

func_decl * func_decls::first() const {
    if (m_decls == 0)
        return 0;
    if (GET_TAG(m_decls) == 0)
        return UNTAG(func_decl*, m_decls);
    func_decl_set * fs = UNTAG(func_decl_set *, m_decls);
    SASSERT(!fs->empty());
    return *(fs->begin());
}

func_decl * func_decls::find(unsigned arity, sort * const * domain, sort * range) const {
    if (!more_than_one())
        return first();
    func_decl_set * fs = UNTAG(func_decl_set *, m_decls);
    func_decl_set::iterator it  = fs->begin();
    func_decl_set::iterator end = fs->end();
    for (; it != end; it++) {
        func_decl * f = *it;
        if (range != 0 && f->get_range() != range)
            continue;
        if (f->get_arity() != arity)
            continue;
        unsigned i = 0;
        for (i = 0; i < arity; i++) {
            if (f->get_domain(i) != domain[i])
                break;
        }
        if (i == arity)
            return f;
    }
    return 0;
}

func_decl * func_decls::find(ast_manager & m, unsigned num_args, expr * const * args, sort * range) const {
    if (!more_than_one())
        first();
    ptr_buffer<sort> sorts;
    for (unsigned i = 0; i < num_args; i++)
        sorts.push_back(m.get_sort(args[i]));
    return find(num_args, sorts.c_ptr(), range);
}

ast_object_ref::ast_object_ref(cmd_context & ctx, ast * a):m_ast(a) {
    ctx.m().inc_ref(a);
}

void ast_object_ref::finalize(cmd_context & ctx) {
    ctx.m().dec_ref(m_ast);
}

void stream_ref::set(char const * name) {
    if (!name) {
        throw cmd_exception("invalid stream name");
    }
    reset();
    SASSERT(!m_owner);
    if (strcmp(name, "stdout") == 0) {
        m_name   = "stdout";
        m_stream = &std::cout;
    }
    else if (strcmp(name, "stderr") == 0) {
        m_name   = "stderr";
        m_stream = &std::cerr;
    }
    else {
        m_stream = alloc(std::ofstream, name, std::ios_base::app);
        m_name   = name;
        m_owner = true;
        if (m_stream->bad() || m_stream->fail()) {
            reset();
            std::string msg = "failed to set output stream '";
            msg += name;
            msg += "'";
            throw cmd_exception(msg);
        }
        SASSERT(m_stream);
    }
}

void stream_ref::reset() {
    if (m_owner)
        dealloc(m_stream);
    m_name   = m_default_name;
    m_stream = &m_default;
    m_owner  = false;
}

class cmd_context::pp_env : public smt2_pp_environment {
protected:
    cmd_context & m_owner;
    arith_util    m_autil;
    bv_util       m_bvutil;
    array_util    m_arutil;
    fpa_util      m_futil;
    datalog::dl_decl_util m_dlutil;

    format_ns::format * pp_fdecl_name(symbol const & s, func_decls const & fs, func_decl * f, unsigned & len) {
        format_ns::format * f_name = smt2_pp_environment::pp_fdecl_name(s, len);
        if (!fs.more_than_one())
            return f_name;
        if (!fs.clash(f))
            return f_name;
        return pp_as(f_name, f->get_range());
    }

    format_ns::format * pp_fdecl_ref_core(symbol const & s, func_decls const & fs, func_decl * f) {
        unsigned len;
        format_ns::format * f_name = smt2_pp_environment::pp_fdecl_name(s, len);
        if (!fs.more_than_one())
            return f_name;
        return pp_signature(f_name, f);
    }

public:
    pp_env(cmd_context & o):m_owner(o), m_autil(o.m()), m_bvutil(o.m()), m_arutil(o.m()), m_futil(o.m()), m_dlutil(o.m()) {}
    virtual ~pp_env() {}
    virtual ast_manager & get_manager() const { return m_owner.m(); }
    virtual arith_util & get_autil() { return m_autil; }
    virtual bv_util & get_bvutil() { return m_bvutil; }
    virtual array_util & get_arutil() { return m_arutil; }
    virtual fpa_util & get_futil() { return m_futil; }
    virtual datalog::dl_decl_util& get_dlutil() { return m_dlutil; }
    virtual bool uses(symbol const & s) const { 
        return 
            m_owner.m_builtin_decls.contains(s) ||
            m_owner.m_func_decls.contains(s);
    }
    virtual format_ns::format * pp_sort(sort * s) { 
        return m_owner.pp(s);
    }
    virtual format_ns::format * pp_fdecl(func_decl * f, unsigned & len) {
        symbol s = f->get_name();
        func_decls fs;
        if (m_owner.m_func_decls.find(s, fs) && fs.contains(f)) {
            return pp_fdecl_name(s, fs, f, len);
        }
        if (m_owner.m_func_decl2alias.find(f, s) && m_owner.m_func_decls.find(s, fs) && fs.contains(f)) {
            return pp_fdecl_name(s, fs, f, len);
        }
        return smt2_pp_environment::pp_fdecl(f, len);
    }
    virtual format_ns::format * pp_fdecl_ref(func_decl * f) {
        symbol s = f->get_name();
        func_decls fs;
        if (m_owner.m_func_decls.find(s, fs) && fs.contains(f)) {
            return pp_fdecl_ref_core(s, fs, f);
        }
        if (m_owner.m_func_decl2alias.find(f, s) && m_owner.m_func_decls.find(s, fs) && fs.contains(f)) {
            return pp_fdecl_ref_core(s, fs, f);
        }
        return smt2_pp_environment::pp_fdecl_ref(f);
    }
};

cmd_context::cmd_context(bool main_ctx, ast_manager * m, symbol const & l):
    m_main_ctx(main_ctx),
    m_logic(l),
    m_interactive_mode(false),
    m_global_decls(false),  
    m_print_success(m_params.m_smtlib2_compliant),
    m_random_seed(0),
    m_produce_unsat_cores(false),
    m_produce_assignments(false),
    m_status(UNKNOWN),
    m_numeral_as_real(false),
    m_ignore_check(false),
    m_exit_on_error(false),
    m_manager(m),   
    m_own_manager(m == 0),
    m_manager_initialized(false),
    m_pmanager(0),
    m_sexpr_manager(0),
    m_regular("stdout", std::cout),
    m_diagnostic("stderr", std::cerr) {
    SASSERT(m != 0 || !has_manager());
    install_basic_cmds(*this);
    install_ext_basic_cmds(*this);
    install_core_tactic_cmds(*this);
    install_interpolant_cmds(*this);
    SASSERT(m != 0 || !has_manager());
    if (m_main_ctx) { 
        set_verbose_stream(diagnostic_stream());
    }
}

cmd_context::~cmd_context() {
    if (m_main_ctx) {
        set_verbose_stream(std::cerr);
    }
    finalize_cmds();
    finalize_tactic_cmds();
    finalize_probes();
    reset(true); 
    m_solver = 0;
    m_check_sat_result = 0;
}

void cmd_context::set_cancel(bool f) {
    if (m_solver) {
        if (f) {
            m_solver->cancel(); 
        }
        else {
            m_solver->reset_cancel();
        }
    }
    if (has_manager())
        m().set_cancel(f);
}

opt_wrapper* cmd_context::get_opt() {
    return m_opt.get();
}

void cmd_context::set_opt(opt_wrapper* opt) {
    m_opt = opt;
    for (unsigned i = 0; i < m_scopes.size(); ++i) {
        m_opt->push();
    }
    m_opt->set_logic(m_logic);
}

void cmd_context::global_params_updated() {
    m_params.updt_params();
    if (m_params.m_smtlib2_compliant)
        m_print_success = true;
    if (m_solver) {
        params_ref p;
        if (!m_params.m_auto_config)
            p.set_bool("auto_config", false);
        m_solver->updt_params(p);
    }
}

void cmd_context::set_produce_models(bool f) {
    if (m_solver)
        m_solver->set_produce_models(f);
    m_params.m_model = f;
}

void cmd_context::set_produce_unsat_cores(bool f) {
    // can only be set before initialization
    SASSERT(!has_manager());
    m_params.m_unsat_core = f;
}

void cmd_context::set_produce_proofs(bool f) {
    // can only be set before initialization
    SASSERT(!has_manager());
    m_params.m_proof = f;
}

void cmd_context::set_produce_interpolants(bool f) {
    // can only be set before initialization
    // FIXME currently synonym for produce_proofs
    // also sets the default solver to be simple smt
    SASSERT(!has_manager());
    m_params.m_proof = f;
    // set_solver_factory(mk_smt_solver_factory());
}

bool cmd_context::produce_models() const { 
    return m_params.m_model;
}

bool cmd_context::produce_proofs() const { 
    return m_params.m_proof;
}

bool cmd_context::produce_interpolants() const { 
    // FIXME currently synonym for produce_proofs
    return m_params.m_proof;
}

bool cmd_context::produce_unsat_cores() const { 
    return m_params.m_unsat_core;
}

bool cmd_context::well_sorted_check_enabled() const {
    return m_params.m_well_sorted_check;
}

bool cmd_context::validate_model_enabled() const {
    return m_params.m_model_validate;
}

cmd_context::check_sat_state cmd_context::cs_state() const {
    if (m_check_sat_result.get() == 0)
        return css_clear;
    switch (m_check_sat_result->status()) {
    case l_true:  return css_sat;
    case l_false: return css_unsat;
    default: return css_unknown;
    }
}

void cmd_context::register_builtin_sorts(decl_plugin * p) {
    svector<builtin_name> names;
    p->get_sort_names(names, m_logic);
    family_id fid = p->get_family_id();
    svector<builtin_name>::const_iterator it  = names.begin();
    svector<builtin_name>::const_iterator end = names.end();
    for (; it != end; ++it) {
        psort_decl * d = pm().mk_psort_builtin_decl((*it).m_name, fid, (*it).m_kind);
        insert(d);
    }
}

void cmd_context::register_builtin_ops(decl_plugin * p) {
    svector<builtin_name> names;
    p->get_op_names(names, m_logic);
    family_id fid = p->get_family_id();
    svector<builtin_name>::const_iterator it  = names.begin();
    svector<builtin_name>::const_iterator end = names.end();
    for (; it != end; ++it) {
        if (m_builtin_decls.contains((*it).m_name)) {
            builtin_decl & d = m_builtin_decls.find((*it).m_name);
            builtin_decl * new_d = alloc(builtin_decl, fid, (*it).m_kind, d.m_next);
            d.m_next = new_d;
            m_extra_builtin_decls.push_back(new_d);
        }
        else {
            m_builtin_decls.insert((*it).m_name, builtin_decl(fid, (*it).m_kind));
        }
    }
}

void cmd_context::register_plugin(symbol const & name, decl_plugin * p, bool install_names) {
    m_manager->register_plugin(name, p);
    if (install_names) {
        register_builtin_sorts(p);
        register_builtin_ops(p);
    }
}

void cmd_context::load_plugin(symbol const & name, bool install, svector<family_id>& fids) {
    family_id id = m_manager->get_family_id(name);
    decl_plugin* p = m_manager->get_plugin(id);
    if (install && p && fids.contains(id)) {
        register_builtin_sorts(p);
        register_builtin_ops(p);
    }
    fids.erase(id);
}

bool cmd_context::logic_has_arith_core(symbol const & s) const {
    return 
        s == "QF_LRA" ||
        s == "QF_LIA" ||
        s == "QF_RDL" ||
        s == "QF_IDL" ||
        s == "QF_AUFLIA" ||
        s == "QF_AUFLIRA" ||
        s == "QF_AUFNIA" ||
        s == "QF_AUFNIRA" ||
        s == "QF_UFLIA" ||
        s == "QF_UFLRA" ||
        s == "QF_UFIDL" ||
        s == "QF_UFRDL" ||
        s == "QF_NIA" ||
        s == "QF_NRA" ||
        s == "QF_NIRA" ||
        s == "QF_UFNRA" ||
        s == "QF_UFNIA" ||
        s == "QF_UFNIRA" ||
        s == "QF_BVRE" ||
        s == "AUFLIA" ||
        s == "AUFLIRA" ||
        s == "AUFNIA" ||
        s == "AUFNIRA" ||
        s == "UFLIA" ||
        s == "UFLRA" ||
        s == "UFNRA" ||
        s == "UFNIRA" ||
        s == "UFNIA" ||
        s == "LIA" ||        
        s == "LRA" || 
        s == "QF_FP" ||
        s == "QF_FPBV" ||
        s == "HORN";
}

bool cmd_context::logic_has_arith() const {
    return !has_logic() || logic_has_arith_core(m_logic);
}

bool cmd_context::logic_has_bv_core(symbol const & s) const {
    return
        s == "UFBV" ||
        s == "AUFBV" ||
        s == "ABV" ||
        s == "BV" ||
        s == "QF_BV" ||
        s == "QF_UFBV" ||
        s == "QF_ABV" ||
        s == "QF_AUFBV" ||
        s == "QF_BVRE" ||
        s == "QF_FPBV" ||
        s == "HORN";
}

bool cmd_context::logic_has_horn(symbol const& s) const {
    return
        s == "HORN";

}

bool cmd_context::logic_has_bv() const {
    return !has_logic() || logic_has_bv_core(m_logic);
}

bool cmd_context::logic_has_seq_core(symbol const& s) const {
    return 
        s == "QF_BVRE";
        
}

bool cmd_context::logic_has_seq() const {
    return !has_logic() || logic_has_seq_core(m_logic);        
}

bool cmd_context::logic_has_fpa() const {
    return !has_logic() || m_logic == "QF_FP" || m_logic == "QF_FPBV";
}


bool cmd_context::logic_has_array_core(symbol const & s) const {
    return 
        s == "QF_AX" ||
        s == "QF_AUFLIA" ||
        s == "QF_AUFLIRA" ||
        s == "QF_AUFNIA" ||
        s == "QF_AUFNIRA" ||
        s == "AUFLIA" ||
        s == "AUFLIRA" ||
        s == "AUFNIA" ||
        s == "AUFNIRA" ||
        s == "AUFBV" || 
        s == "ABV" || 
        s == "QF_ABV" ||
        s == "QF_AUFBV" ||
        s == "HORN";
}

bool cmd_context::logic_has_array() const {
    return !has_logic() || logic_has_array_core(m_logic);
}

bool cmd_context::logic_has_datatype() const {
    return !has_logic();
}

void cmd_context::init_manager_core(bool new_manager) {
    SASSERT(m_manager != 0);
    SASSERT(m_pmanager != 0);
    m_dt_eh    = alloc(dt_eh, *this);
    m_pmanager->set_new_datatype_eh(m_dt_eh.get());
    if (new_manager) {
        decl_plugin * basic = m_manager->get_plugin(m_manager->get_basic_family_id());
        register_builtin_sorts(basic);
        register_builtin_ops(basic);
        // the manager was created by the command context.
        register_plugin(symbol("arith"),    alloc(arith_decl_plugin), logic_has_arith());
        register_plugin(symbol("bv"),       alloc(bv_decl_plugin), logic_has_bv());
        register_plugin(symbol("array"),    alloc(array_decl_plugin), logic_has_array());
        register_plugin(symbol("datatype"), alloc(datatype_decl_plugin), logic_has_datatype());
        register_plugin(symbol("seq"),      alloc(seq_decl_plugin), logic_has_seq());
<<<<<<< HEAD
        register_plugin(symbol("float"),    alloc(float_decl_plugin), logic_has_floats());
        register_plugin(symbol("pb"),     alloc(pb_decl_plugin), !has_logic());
=======
        register_plugin(symbol("fpa"),      alloc(fpa_decl_plugin), logic_has_fpa());
>>>>>>> 7fe337da
    }
    else {
        // the manager was created by an external module
        // we register all plugins available in the manager.
        // unless the logic specifies otherwise.
        svector<family_id> fids;
        m_manager->get_range(fids);
        load_plugin(symbol("arith"),    logic_has_arith(), fids);
        load_plugin(symbol("bv"),       logic_has_bv(), fids);
        load_plugin(symbol("array"),    logic_has_array(), fids);
        load_plugin(symbol("datatype"), logic_has_datatype(), fids);
        load_plugin(symbol("seq"),      logic_has_seq(), fids);
        load_plugin(symbol("fpa"),      logic_has_fpa(), fids);
        
        svector<family_id>::iterator it  = fids.begin();
        svector<family_id>::iterator end = fids.end();
        for (; it != end; ++it) {
            decl_plugin * p = m_manager->get_plugin(*it);
            if (p) {
                register_builtin_sorts(p);
                register_builtin_ops(p);
            }
        }
    }
    if (!has_logic()) {
        // add list type only if the logic is not specified.
        // it prevents clashes with builtin types.
        insert(pm().mk_plist_decl());
    }
    if (m_solver_factory) {
        mk_solver();
    }
    m_check_logic.set_logic(m(), m_logic);
}

void cmd_context::init_manager() {
    if (m_manager_initialized) {
        // no-op
    }
    else if (m_manager) {
        m_manager_initialized = true;
        SASSERT(!m_own_manager);
        init_external_manager();
    }
    else {
        m_manager_initialized = true;
        SASSERT(m_pmanager == 0);
        m_check_sat_result = 0;
        m_manager  = m_params.mk_ast_manager();
        m_pmanager = alloc(pdecl_manager, *m_manager);
        init_manager_core(true);
    }
}

void cmd_context::init_external_manager() {
    SASSERT(m_manager != 0);
    SASSERT(m_pmanager == 0);
    m_pmanager = alloc(pdecl_manager, *m_manager);
    init_manager_core(false);
}

bool cmd_context::supported_logic(symbol const & s) const {
    return s == "QF_UF" || s == "UF" || 
        logic_has_arith_core(s) || logic_has_bv_core(s) || 
        logic_has_array_core(s) || logic_has_seq_core(s) ||
        logic_has_horn(s) ||
        s == "QF_FP" || s == "QF_FPBV";
}

bool cmd_context::set_logic(symbol const & s) {
    if (has_logic())
        throw cmd_exception("the logic has already been set");
    if (has_manager() && m_main_ctx) 
        throw cmd_exception("logic must be set before initialization");    
    if (!supported_logic(s)) {
        if (m_params.m_smtlib2_compliant) {
            return false; 
        }
        else {
            warning_msg("unknown logic, ignoring set-logic command");
            return true;
        }
    }
    m_logic = s;
    if (is_logic("QF_RDL") ||
        is_logic("QF_LRA") ||
        is_logic("UFLRA") ||
        is_logic("LRA") ||
        is_logic("RDL") ||
        is_logic("QF_NRA") ||
        is_logic("QF_UFNRA") ||
        is_logic("QF_UFLRA"))
        m_numeral_as_real = true;
    return true;
}

std::string cmd_context::reason_unknown() const { 
    if (m_check_sat_result.get() == 0)
        throw cmd_exception("state of the most recent check-sat command is not unknown");
    return m_check_sat_result->reason_unknown(); 
}

bool cmd_context::is_func_decl(symbol const & s) const {
    return m_builtin_decls.contains(s) || m_func_decls.contains(s);
}

void cmd_context::insert(symbol const & s, func_decl * f) {
    m_check_sat_result = 0;
    if (!m_check_logic(f)) {
        throw cmd_exception(m_check_logic.get_last_error());
    }
    if (m_macros.contains(s)) {
        throw cmd_exception("invalid declaration, named expression already defined with this name ", s);
    }
    if (m_builtin_decls.contains(s)) {
        throw cmd_exception("invalid declaration, builtin symbol ", s);
    }
    dictionary<func_decls>::entry * e = m_func_decls.insert_if_not_there2(s, func_decls());
    func_decls & fs = e->get_data().m_value;
    if (!fs.insert(m(), f)) {
        std::string msg = "invalid declaration, ";
        msg += f->get_arity() == 0 ? "constant" : "function";
        msg += " '";
        msg += s.str();
        msg += "' (with the given signature) already declared";
        throw cmd_exception(msg.c_str());
    }
    if (s != f->get_name()) {
        TRACE("func_decl_alias", tout << "adding alias for: " << f->get_name() << ", alias: " << s << "\n";);
        m_func_decl2alias.insert(f, s);
    }
    if (!m_global_decls) {
        m_func_decls_stack.push_back(sf_pair(s, f));
    }
    TRACE("cmd_context", tout << "new function decl\n" << mk_pp(f, m()) << "\n";);
}

void cmd_context::insert(symbol const & s, psort_decl * p) {
    m_check_sat_result = 0;
    if (m_psort_decls.contains(s)) {
        throw cmd_exception("sort already defined ", s);
    }
    pm().inc_ref(p);
    m_psort_decls.insert(s, p);
    if (!m_global_decls) {
        m_psort_decls_stack.push_back(s);
    }
    TRACE("cmd_context", tout << "new sort decl\n"; p->display(tout); tout << "\n";);
}

void cmd_context::insert(symbol const & s, unsigned arity, expr * t) {
    m_check_sat_result = 0;
    if (m_builtin_decls.contains(s)) {
        throw cmd_exception("invalid macro/named expression, builtin symbol ", s);
    }
    if (m_macros.contains(s)) {
        throw cmd_exception("named expression already defined");
    }
    if (m_func_decls.contains(s)) {
        throw cmd_exception("invalid named expression, declaration already defined with this name ", s);
    }
    m().inc_ref(t);
    TRACE("insert_macro", tout << "new macro " << arity << "\n" << mk_pp(t, m()) << "\n";);
    m_macros.insert(s, macro(arity, t));
    if (!m_global_decls) {
        m_macros_stack.push_back(s);
    }
}

void cmd_context::insert(cmd * c) {
    symbol const & s = c->get_name();
    cmd * old_c;
    if (m_cmds.find(s, old_c) && c != old_c) {
        old_c->finalize(*this);
        dealloc(old_c);
    }
    m_cmds.insert(s, c);
}

void cmd_context::insert_user_tactic(symbol const & s, sexpr * d) {
    sm().inc_ref(d);
    sexpr * old_d;
    if (m_user_tactic_decls.find(s, old_d)) {
        sm().dec_ref(old_d);
    }
    m_user_tactic_decls.insert(s, d);
}

void cmd_context::insert(symbol const & s, object_ref * r) {
    r->inc_ref(*this);
    object_ref * old_r = 0;
    if (m_object_refs.find(s, old_r)) {
        old_r->dec_ref(*this);
    }
    m_object_refs.insert(s, r);
}


func_decl * cmd_context::find_func_decl(symbol const & s) const {
    builtin_decl d;
    if (m_builtin_decls.find(s, d)) {
        try {
            // Remark: ignoring m_next of d. We do not allow two different theories to define the same constant name.
            func_decl * f;
            f = m().mk_func_decl(d.m_fid, d.m_decl, 0, 0, 0, static_cast<sort*const*>(0), 0);
            if (f != 0)
                return f;
        }
        catch (ast_exception &) {
        }
        throw cmd_exception("invalid function declaration reference, must provide signature for builtin symbol ", s);
    }
    if (m_macros.contains(s))
        throw cmd_exception("invalid function declaration reference, named expressions (aka macros) cannot be referenced ", s);
    func_decls fs;
    if (m_func_decls.find(s, fs)) {
        if (fs.more_than_one())
            throw cmd_exception("ambiguous function declaration reference, provide full signature to disumbiguate (<symbol> (<sort>*) <sort>) ", s);
        return fs.first();
    }
    throw cmd_exception("invalid function declaration reference, unknown function ", s);
    return 0;
}

/**
   \brief Select a builtin_decl from the list starting at first.
   We select the decl d s.t. d->m_fid == target_id
   If there is none that satisfies this condition, we return first.

   This is a HACK for supporting arithmetic and floating-point arithmetic.
   These are two different theories in Z3, but they share builtin symbol names: +, -, *, /, <, <=, >, >=
*/
static builtin_decl const & peek_builtin_decl(builtin_decl const & first, family_id target_id) {
    builtin_decl const * curr = &first;
    while (curr != 0) {
        if (curr->m_fid == target_id)
            return *curr;
        curr = curr->m_next;
    }
    return first;
}

func_decl * cmd_context::find_func_decl(symbol const & s, unsigned num_indices, unsigned const * indices, 
                                        unsigned arity, sort * const * domain, sort * range) const {
    builtin_decl d;
    if (m_builtin_decls.find(s, d)) {
        family_id fid = d.m_fid;
        decl_kind k   = d.m_decl;
        // Hack: if d.m_next != 0, we use domain[0] (if available) to decide which plugin we use.
        if (d.m_decl != 0 && arity > 0) {
            builtin_decl const & d2 = peek_builtin_decl(d, domain[0]->get_family_id());
            fid = d2.m_fid;
            k   = d2.m_decl;
        }
        func_decl * f;
        if (num_indices == 0) {
            f = m().mk_func_decl(fid, k, 0, 0, arity, domain, range);
        }
        else {
            buffer<parameter> ps;
            for (unsigned i = 0; i < num_indices; i++)
                ps.push_back(parameter(indices[i]));
            f = m().mk_func_decl(fid, k, num_indices, ps.c_ptr(), arity, domain, range);
        }
        if (f == 0)
            throw cmd_exception("invalid function declaration reference, invalid builtin reference ", s);
        return f;
    }
    
    if (m_macros.contains(s))
        throw cmd_exception("invalid function declaration reference, named expressions (aka macros) cannot be referenced ", s);

    if (num_indices > 0)
        throw cmd_exception("invalid indexed function declaration reference, unknown builtin function ", s);

    func_decl * f = 0;
    func_decls fs;
    if (m_func_decls.find(s, fs)) {
        f = fs.find(arity, domain, range);
    }
    if (f == 0)
        throw cmd_exception("invalid function declaration reference, unknown function ", s);
    return f;
}
 
psort_decl * cmd_context::find_psort_decl(symbol const & s) const {
    psort_decl * p = 0;
    m_psort_decls.find(s, p);
    return p;
}

cmd_context::macro cmd_context::find_macro(symbol const & s) const {
    macro m;
    m_macros.find(s, m);
    return m;
}

cmd * cmd_context::find_cmd(symbol const & s) const {
    cmd * c = 0;
    m_cmds.find(s, c);
    return c;
}

sexpr * cmd_context::find_user_tactic(symbol const & s) const {
    sexpr * n = 0;
    m_user_tactic_decls.find(s, n);
    return n;
}

object_ref * cmd_context::find_object_ref(symbol const & s) const {
    object_ref * r = 0;
    m_object_refs.find(s, r);
    if (r == 0) throw cmd_exception("unknown global variable ", s);
    return r;
}

#define CHECK_SORT(T) if (well_sorted_check_enabled()) m().check_sorts_core(T)

void cmd_context::mk_const(symbol const & s, expr_ref & result) const {
    mk_app(s, 0, 0, 0, 0, 0, result);
}

void cmd_context::mk_app(symbol const & s, unsigned num_args, expr * const * args, unsigned num_indices, parameter const * indices, sort * range,
                         expr_ref & result) const {
    builtin_decl d;
    if (m_builtin_decls.find(s, d)) {
        family_id fid = d.m_fid;
        decl_kind k   = d.m_decl;
        // Hack: if d.m_next != 0, we use the sort of args[0] (if available) to decide which plugin we use.
        if (d.m_decl != 0 && num_args > 0) {
            builtin_decl const & d2 = peek_builtin_decl(d, m().get_sort(args[0])->get_family_id());
            fid = d2.m_fid;
            k   = d2.m_decl;
        }
        if (num_indices == 0) {
            result = m().mk_app(fid, k, 0, 0, num_args, args, range);
        }
        else {
            result = m().mk_app(fid, k, num_indices, indices, num_args, args, range);
        }
        if (result.get() == 0)
            throw cmd_exception("invalid builtin application ", s);
        CHECK_SORT(result.get());
        return;
    }
    if (num_indices > 0)
        throw cmd_exception("invalid use of indexed indentifier, unknown builtin function ", s);
    macro _m;
    if (m_macros.find(s, _m)) {
        if (num_args != _m.first)
            throw cmd_exception("invalid defined function application, incorrect number of arguments ", s);
        if (num_args == 0) {
            result = _m.second;
            return;
        }
        SASSERT(num_args > 0);
        TRACE("macro_bug", tout << "well_sorted_check_enabled(): " << well_sorted_check_enabled() << "\n";
              tout << "s: " << s << "\n";
              tout << "body:\n" << mk_ismt2_pp(_m.second, m()) << "\n";
              tout << "args:\n"; for (unsigned i = 0; i < num_args; i++) tout << mk_ismt2_pp(args[i], m()) << "\n" << mk_pp(m().get_sort(args[i]), m()) << "\n";);
        var_subst subst(m());
        subst(_m.second, num_args, args, result);
        if (well_sorted_check_enabled() && !is_well_sorted(m(), result))
            throw cmd_exception("invalid macro application, sort mismatch ", s);
        return;
    }

    func_decls fs;
    if (!m_func_decls.find(s, fs)) {
        if (num_args == 0) {
            throw cmd_exception("unknown constant ", s);
        }
        else
            throw cmd_exception("unknown function/constant ", s);
    }

    if (num_args == 0 && range == 0) {
        if (fs.more_than_one())
            throw cmd_exception("ambiguous constant reference, more than one constant with the same sort, use a qualified expression (as <symbol> <sort>) to disumbiguate ", s);
        func_decl * f = fs.first();
        if (f == 0)
            throw cmd_exception("unknown constant ", s);
        if (f->get_arity() != 0)
            throw cmd_exception("invalid function application, missing arguments ", s);
        result = m().mk_const(f);
        return;
    }
    else {
        func_decl * f = fs.find(m(), num_args, args, range);
        if (f == 0)
            throw cmd_exception("unknown constant ", s);
        if (well_sorted_check_enabled())
            m().check_sort(f, num_args, args);
        result = m().mk_app(f, num_args, args);
        return;
    }
}

void cmd_context::erase_func_decl(symbol const & s) {
    if (!global_decls()) {
        throw cmd_exception("function declarations can only be erased when global declarations (instead of scoped) are used");
    }
    func_decls fs;
    m_func_decls.find(s, fs);
    while (!fs.empty()) {
        func_decl * f = fs.first();
        if (s != f->get_name()) {
            SASSERT(m_func_decl2alias.contains(f));
            m_func_decl2alias.erase(f);
        }
        fs.erase(m(), f);
    }
    fs.finalize(m());
    m_func_decls.erase(s);
}

void cmd_context::erase_func_decl_core(symbol const & s, func_decl * f) {
    func_decls fs;
    m_func_decls.find(s, fs);
    if (fs.contains(f)) {
        if (s != f->get_name()) {
            SASSERT(m_func_decl2alias.contains(f));
            m_func_decl2alias.erase(f);
        }
        fs.erase(m(), f);
        if (fs.empty())
            m_func_decls.erase(s);
    }
}

void cmd_context::erase_func_decl(symbol const & s, func_decl * f) {
    if (!global_decls()) {
        throw cmd_exception("function declarations can only be erased when global (instead of scoped) declarations are used");
    }
    erase_func_decl_core(s, f);
}

void cmd_context::erase_psort_decl_core(symbol const & s) {
    psort_decl * p;
    if (m_psort_decls.find(s, p)) {
        pm().dec_ref(p);
        m_psort_decls.erase(s);
    }
}

void cmd_context::erase_psort_decl(symbol const & s) {
    if (!global_decls()) {
        throw cmd_exception("sort declarations can only be erased when global (instead of scoped) declarations are used");
    }
    erase_psort_decl_core(s);
}

void cmd_context::erase_macro_core(symbol const & s) {
    macro _m;
    if (m_macros.find(s, _m)) {
        m().dec_ref(_m.second);
        m_macros.erase(s);
    }
}

void cmd_context::erase_macro(symbol const & s) {
    if (!global_decls()) {
        throw cmd_exception("macros (aka named expressions) can only be erased when global (instead of scoped) declarations are used");
    }
    erase_macro_core(s);
}

void cmd_context::erase_cmd(symbol const & s) {
    cmd * c;
    if (m_cmds.find(s, c)) {
        c->finalize(*this);
        m_cmds.erase(s);
        dealloc(c);
    }
}

void cmd_context::erase_user_tactic(symbol const & s) {
    sexpr * d;
    if (m_user_tactic_decls.find(s, d)) {
        m_user_tactic_decls.erase(s);
        sm().dec_ref(d);
    }
}

void cmd_context::erase_object_ref(symbol const & s) {
    object_ref * r = 0;
    if (m_object_refs.find(s, r)) {
        r->dec_ref(*this);
        m_object_refs.erase(s);
    }
}

void cmd_context::reset_func_decls() {
    dictionary<func_decls>::iterator  it  = m_func_decls.begin();
    dictionary<func_decls>::iterator  end = m_func_decls.end();
    for (; it != end; ++it) {
        func_decls fs = (*it).m_value;
        fs.finalize(m());
    }
    m_func_decls.reset();
    m_func_decls_stack.reset();
    m_func_decl2alias.reset();
}

void cmd_context::reset_psort_decls() {
    dictionary<psort_decl*>::iterator  it  = m_psort_decls.begin();
    dictionary<psort_decl*>::iterator  end = m_psort_decls.end();
    for (; it != end; ++it) {
        psort_decl * p = (*it).m_value;
        pm().dec_ref(p);
    }
    m_psort_decls.reset();
    m_psort_decls_stack.reset();
}

void cmd_context::reset_macros() {
    dictionary<macro>::iterator  it  = m_macros.begin();
    dictionary<macro>::iterator  end = m_macros.end();
    for (; it != end; ++it) {
        expr * t = (*it).m_value.second;
        m().dec_ref(t);
    }
    m_macros.reset();
    m_macros_stack.reset();
}

void cmd_context::reset_cmds() {
    dictionary<cmd*>::iterator  it  = m_cmds.begin();
    dictionary<cmd*>::iterator  end = m_cmds.end();
    for (; it != end; ++it) {
        cmd * c = (*it).m_value;
        c->reset(*this);
    }
}

void cmd_context::finalize_cmds() {
    dictionary<cmd*>::iterator  it  = m_cmds.begin();
    dictionary<cmd*>::iterator  end = m_cmds.end();
    for (; it != end; ++it) {
        cmd * c = (*it).m_value;
        c->finalize(*this);
        dealloc(c);
    }
    m_cmds.reset();
}

void cmd_context::reset_user_tactics() {
    dec_ref_values(sm(), m_user_tactic_decls);
    m_user_tactic_decls.reset();
}

void cmd_context::reset_object_refs() {
    dictionary<object_ref*>::iterator it  = m_object_refs.begin();
    dictionary<object_ref*>::iterator end = m_object_refs.end();
    for (; it != end; ++it) {
        object_ref * r = (*it).m_value;
        r->dec_ref(*this);
    }
    m_object_refs.reset();
}

void cmd_context::insert_aux_pdecl(pdecl * p) {
    pm().inc_ref(p);
    m_aux_pdecls.push_back(p);
}

void cmd_context::reset(bool finalize) {
    m_logic = symbol::null;
    m_check_sat_result = 0;
    m_numeral_as_real = false;
    m_builtin_decls.reset();
    m_extra_builtin_decls.reset();
    m_check_logic.reset();
    reset_object_refs();
    reset_cmds();
    reset_psort_decls();
    restore_aux_pdecls(0);
    reset_macros();
    reset_func_decls();
    restore_assertions(0);
    if (m_solver)
        m_solver = 0;
    m_scopes.reset();
<<<<<<< HEAD
    m_opt = 0;
=======
>>>>>>> 7fe337da
    m_pp_env = 0;
    m_dt_eh  = 0;
    if (m_manager) {
        dealloc(m_pmanager);
        m_pmanager = 0;
        if (m_own_manager) {
            dealloc(m_manager);
            m_manager = 0;
            m_manager_initialized = false;
        }
        else {
            // doesn't own manager... so it cannot be deleted
            // reinit cmd_context if this is not a finalization step
            if (!finalize)
                init_external_manager();
            else 
                m_manager_initialized = false;
        }
    }
    if (m_sexpr_manager) {
        dealloc(m_sexpr_manager);
        m_sexpr_manager = 0;
    }
    SASSERT(!m_own_manager || !has_manager());
}

void cmd_context::assert_expr(expr * t) {
    if (!m_check_logic(t))
        throw cmd_exception(m_check_logic.get_last_error());
    m_check_sat_result = 0;
    m().inc_ref(t);
    m_assertions.push_back(t);
    if (produce_unsat_cores())
        m_assertion_names.push_back(0);
    if (m_solver)
        m_solver->assert_expr(t);
}

void cmd_context::assert_expr(symbol const & name, expr * t) {
    if (!m_check_logic(t))
        throw cmd_exception(m_check_logic.get_last_error());
    if (!produce_unsat_cores() || name == symbol::null) {
        assert_expr(t);
        return;
    }
    m_check_sat_result = 0;
    m().inc_ref(t);
    m_assertions.push_back(t);
    expr * ans  = m().mk_const(name, m().mk_bool_sort());
    m().inc_ref(ans);
    m_assertion_names.push_back(ans);
    if (m_solver)
        m_solver->assert_expr(t, ans);
}

void cmd_context::push() {
    m_check_sat_result = 0;
    init_manager();
    m_scopes.push_back(scope());
    scope & s = m_scopes.back();
    s.m_func_decls_stack_lim   = m_func_decls_stack.size();
    s.m_psort_decls_stack_lim  = m_psort_decls_stack.size();
    s.m_macros_stack_lim       = m_macros_stack.size();
    s.m_aux_pdecls_lim         = m_aux_pdecls.size();
    s.m_assertions_lim         = m_assertions.size();
    if (m_solver) 
        m_solver->push();
    if (m_opt) 
        m_opt->push();
}

void cmd_context::push(unsigned n) {
    for (unsigned i = 0; i < n; i++) 
        push();
}

void cmd_context::restore_func_decls(unsigned old_sz) {
    SASSERT(old_sz <= m_func_decls_stack.size());
    svector<sf_pair>::iterator it  = m_func_decls_stack.begin() + old_sz;
    svector<sf_pair>::iterator end = m_func_decls_stack.end();
    for (; it != end; ++it) {
        sf_pair const & p = *it;
        erase_func_decl_core(p.first, p.second);
    }
    m_func_decls_stack.shrink(old_sz);
}

void cmd_context::restore_psort_decls(unsigned old_sz) {
    SASSERT(old_sz <= m_psort_decls_stack.size());
    svector<symbol>::iterator it  = m_psort_decls_stack.begin() + old_sz;
    svector<symbol>::iterator end = m_psort_decls_stack.end();
    for (; it != end; ++it) {
        symbol const & s = *it;
        psort_decl * d = 0;
        if (!m_psort_decls.find(s, d)) {
            UNREACHABLE();
        }
        pm().dec_ref(d);
        m_psort_decls.erase(s);
    }
    m_psort_decls_stack.shrink(old_sz);
}

void cmd_context::restore_macros(unsigned old_sz) {
    SASSERT(old_sz <= m_macros_stack.size());
    svector<symbol>::iterator it  = m_macros_stack.begin() + old_sz;
    svector<symbol>::iterator end = m_macros_stack.end();
    for (; it != end; ++it) {
        symbol const & s = *it;
        macro _m;
        if (!m_macros.find(s, _m)) {
            UNREACHABLE();
        }
        m().dec_ref(_m.second);
        m_macros.erase(s);
    }
    m_macros_stack.shrink(old_sz);
}

void cmd_context::restore_aux_pdecls(unsigned old_sz) {
    SASSERT(old_sz <= m_aux_pdecls.size());
    ptr_vector<pdecl>::iterator it  = m_aux_pdecls.begin() + old_sz;
    ptr_vector<pdecl>::iterator end = m_aux_pdecls.end();
    for (; it != end; ++it) {
        pm().dec_ref(*it);
    }
    m_aux_pdecls.shrink(old_sz);
}

static void restore(ast_manager & m, ptr_vector<expr> & c, unsigned old_sz) {
    ptr_vector<expr>::iterator it  = c.begin() + old_sz;
    ptr_vector<expr>::iterator end = c.end();
    for (; it != end; ++it) {
        m.dec_ref(*it);
    }
    c.shrink(old_sz);
}

void cmd_context::restore_assertions(unsigned old_sz) {
    if (!has_manager()) {
        // restore_assertions invokes m(), so if cmd_context does not have a manager, it will try to create one.
        SASSERT(old_sz == m_assertions.size());
        SASSERT(m_assertions.empty());
        return;
    }
    SASSERT(old_sz <= m_assertions.size());
    SASSERT(!m_interactive_mode || m_assertions.size() == m_assertion_strings.size());
    restore(m(), m_assertions, old_sz);
    if (produce_unsat_cores())
        restore(m(), m_assertion_names, old_sz);
    if (m_interactive_mode)
        m_assertion_strings.shrink(old_sz);
}

void cmd_context::pop(unsigned n) {
    m_check_sat_result = 0;
    if (n == 0)
        return;
    unsigned lvl     = m_scopes.size();
    if (n > lvl)
        throw cmd_exception("invalid pop command, argument is greater than the current stack depth");
    if (m_solver) {
        m_solver->pop(n);
    }
    if (m_opt) 
        m_opt->pop(n);
    unsigned new_lvl = lvl - n;
    scope & s        = m_scopes[new_lvl];
    restore_func_decls(s.m_func_decls_stack_lim);
    restore_psort_decls(s.m_psort_decls_stack_lim);
    restore_macros(s.m_macros_stack_lim);
    restore_aux_pdecls(s.m_aux_pdecls_lim);
    restore_assertions(s.m_assertions_lim);
    m_scopes.shrink(new_lvl);
}

void cmd_context::check_sat(unsigned num_assumptions, expr * const * assumptions) {
    if (m_ignore_check)
        return;
    IF_VERBOSE(100, verbose_stream() << "(started \"check-sat\")" << std::endl;);
    TRACE("before_check_sat", dump_assertions(tout););
    init_manager();
    unsigned timeout = m_params.m_timeout;
    scoped_watch sw(*this);
    lbool r;

    if (m_opt && !m_opt->empty()) {
        bool was_pareto = false;
        m_check_sat_result = get_opt();
        cancel_eh<opt_wrapper> eh(*get_opt());
        scoped_ctrl_c ctrlc(eh);
        scoped_timer timer(timeout, &eh);
        ptr_vector<expr> cnstr(m_assertions);
        cnstr.append(num_assumptions, assumptions);
        get_opt()->set_hard_constraints(cnstr);
        try {
            r = get_opt()->optimize();
            while (r == l_true && get_opt()->is_pareto()) {
                was_pareto = true;
                get_opt()->display_assignment(regular_stream());
                regular_stream() << "\n";
                r = get_opt()->optimize();
            }
        }
        catch (z3_error & ex) {
            throw ex;
        }
        catch (z3_exception & ex) {
            throw cmd_exception(ex.msg());
        }
        if (was_pareto && r == l_false) {
            r = l_true;
        }
        get_opt()->set_status(r);
        if (r != l_false && !was_pareto) {
            get_opt()->display_assignment(regular_stream());
        }
    }
    else if (m_solver) {
        m_check_sat_result = m_solver.get(); // solver itself stores the result.
        m_solver->set_progress_callback(this);
        cancel_eh<solver> eh(*m_solver);
        scoped_ctrl_c ctrlc(eh);
        scoped_timer timer(timeout, &eh);
        try {
            r = m_solver->check_sat(num_assumptions, assumptions);
        }
        catch (z3_error & ex) {
            throw ex;
        }
        catch (z3_exception & ex) {
            throw cmd_exception(ex.msg());
        }
        m_solver->set_status(r);
    }
    else {
        // There is no solver installed in the command context.
        regular_stream() << "unknown" << std::endl;
        return;
    }
    display_sat_result(r);
    validate_check_sat_result(r);
    if (r == l_true)
        validate_model();

}

void cmd_context::display_sat_result(lbool r) {
    switch (r) {
    case l_true:
        regular_stream() << "sat" << std::endl;
        break;
    case l_false:
        regular_stream() << "unsat" << std::endl;
        break;
    case l_undef:
        regular_stream() << "unknown" << std::endl;
        break;
    }
}

void cmd_context::validate_check_sat_result(lbool r) {
    switch (r) {
    case l_true:
        if (m_status == UNSAT) {
#ifdef _EXTERNAL_RELEASE
            throw cmd_exception("check annotation that says unsat");
#else
            diagnostic_stream() << "BUG: incompleteness" << std::endl;
            exit(ERR_INCOMPLETENESS);
#endif
        }
        break;
    case l_false:
        if (m_status == SAT) {
#ifdef _EXTERNAL_RELEASE
            throw cmd_exception("check annotation that says sat");
#else
            diagnostic_stream() << "BUG: unsoundness" << std::endl;
            exit(ERR_UNSOUNDNESS);
#endif
        }
        break;
    default:
        break;
    }
}

void cmd_context::set_diagnostic_stream(char const * name) { 
    m_diagnostic.set(name); 
    if (m_main_ctx) {
        set_warning_stream(&(*m_diagnostic));
        set_verbose_stream(diagnostic_stream());
    }
}

struct contains_array_op_proc {
    struct found {};
    family_id m_array_fid;
    contains_array_op_proc(ast_manager & m):m_array_fid(m.mk_family_id("array")) {}
    void operator()(var * n)        {}
    void operator()(app * n)        { 
        if (n->get_family_id() != m_array_fid)
            return;
        decl_kind k = n->get_decl_kind();
        if (k == OP_AS_ARRAY || 
            k == OP_STORE || 
            k == OP_ARRAY_MAP || 
            k == OP_CONST_ARRAY)
            throw found(); 
    }
    void operator()(quantifier * n) {}
};

/**
   \brief Check if the current model satisfies the quantifier free formulas.
*/
void cmd_context::validate_model() {
    if (!validate_model_enabled()) 
        return;
    if (!is_model_available())
        return;
    model_ref md;
    get_check_sat_result()->get_model(md);
    SASSERT(md.get() != 0);
    params_ref p;
    p.set_uint("max_degree", UINT_MAX); // evaluate algebraic numbers of any degree.
    p.set_uint("sort_store", true); 
    p.set_bool("completion", true); 
    model_evaluator evaluator(*(md.get()), p);
    contains_array_op_proc contains_array(m());
    {
        cancel_eh<model_evaluator> eh(evaluator);
        expr_ref r(m());
        scoped_ctrl_c ctrlc(eh);
        ptr_vector<expr>::const_iterator it  = begin_assertions();
        ptr_vector<expr>::const_iterator end = end_assertions();
        for (; it != end; ++it) {
            expr * a = *it;
            if (is_ground(a)) {
                r = 0;
                evaluator(a, r);
                TRACE("model_validate", tout << "checking\n" << mk_ismt2_pp(a, m()) << "\nresult:\n" << mk_ismt2_pp(r, m()) << "\n";);
                if (m().is_true(r))
                    continue;
                // The evaluator for array expressions is not complete
                // If r contains as_array/store/map/const expressions, then we do not generate the error.
                // TODO: improve evaluator for model expressions.
                // Note that, if "a" evaluates to false, then the error will be generated.
                try {
                    for_each_expr(contains_array, r);
                }
                catch (contains_array_op_proc::found) {
                    continue;
                }
                throw cmd_exception("an invalid model was generated");
            }
        }
    }
}

// FIXME: really interpolants_enabled ought to be a parameter to the solver factory,
// but this is a global change, so for now, we use an alternate solver factory
// for interpolation

void cmd_context::mk_solver() {
    bool proofs_enabled, models_enabled, unsat_core_enabled;
    params_ref p;
    m_params.get_solver_params(m(), p, proofs_enabled, models_enabled, unsat_core_enabled);
    if(produce_interpolants()){
        SASSERT(m_interpolating_solver_factory);
        m_solver = (*m_interpolating_solver_factory)(m(), p, true /* must have proofs */, models_enabled, unsat_core_enabled, m_logic);
    }
    else
        m_solver = (*m_solver_factory)(m(), p, proofs_enabled, models_enabled, unsat_core_enabled, m_logic);
}



void cmd_context::set_interpolating_solver_factory(solver_factory * f) {
  SASSERT(!has_manager());
  m_interpolating_solver_factory   = f;
}

void cmd_context::set_solver_factory(solver_factory * f) {
    m_solver_factory   = f;
    m_check_sat_result = 0;
    if (has_manager() && f != 0) {
        mk_solver();
        // assert formulas and create scopes in the new solver.
        unsigned lim = 0;
        svector<scope>::iterator it  = m_scopes.begin();
        svector<scope>::iterator end = m_scopes.end();
        for (; it != end; ++it) {
            scope & s = *it;
            for (unsigned i = lim; i < s.m_assertions_lim; i++) {
                m_solver->assert_expr(m_assertions[i]);
            }
            lim = s.m_assertions_lim;
            m_solver->push();
        }
        unsigned sz = m_assertions.size();
        for (unsigned i = lim; i < sz; i++) {
            m_solver->assert_expr(m_assertions[i]);
        }
    }
}

void cmd_context::display_statistics(bool show_total_time, double total_time) {
    statistics st;
    unsigned long long mem = memory::get_max_used_memory();
    if (show_total_time)
        st.update("total time", total_time);
    st.update("time", get_seconds());
    st.update("memory", static_cast<double>(mem)/static_cast<double>(1024*1024));
    if (m_check_sat_result) {
        m_check_sat_result->collect_statistics(st);
    }
    else if (m_solver) {
        m_solver->collect_statistics(st);
    }
    else if (m_opt) {
        m_opt->collect_statistics(st);
    }
    st.display_smt2(regular_stream());
}

void cmd_context::display_assertions() {
    if (!m_interactive_mode)
        throw cmd_exception("command is only available in interactive mode, use command (set-option :interactive-mode true)");
    vector<std::string>::const_iterator it  = m_assertion_strings.begin();
    vector<std::string>::const_iterator end = m_assertion_strings.end();
    regular_stream() << "(";
    for (bool first = true; it != end; ++it) {
        std::string const & s = *it;
        if (first)
            first = false;
        else
            regular_stream() << "\n ";
        regular_stream() << s;
    }
    regular_stream() << ")" << std::endl;
}

bool cmd_context::is_model_available() const {
    if (produce_models() &&
        has_manager() &&
        (cs_state() == css_sat || cs_state() == css_unknown)) {
        model_ref md;
        get_check_sat_result()->get_model(md);
        return md.get() != 0;
    }
    return false;
}

format_ns::format * cmd_context::pp(sort * s) const {
    TRACE("cmd_context", tout << "pp(sort * s), s: " << mk_pp(s, m()) << "\n";);
    return pm().pp(s);
}

cmd_context::pp_env & cmd_context::get_pp_env() const {
    if (m_pp_env.get() == 0) {
        const_cast<cmd_context*>(this)->m_pp_env = alloc(pp_env, *const_cast<cmd_context*>(this));
    }
    return *(m_pp_env.get());
}

void cmd_context::pp(expr * n, unsigned num_vars, char const * var_prefix, format_ns::format_ref & r, sbuffer<symbol> & var_names) const {
    mk_smt2_format(n, get_pp_env(), params_ref(), num_vars, var_prefix, r, var_names);
}

void cmd_context::pp(expr * n, format_ns::format_ref & r) const {
    sbuffer<symbol> buf;
    pp(n, 0, 0, r, buf);
}

void cmd_context::pp(func_decl * f, format_ns::format_ref & r) const {
    mk_smt2_format(f, get_pp_env(), params_ref(), r);
}

void cmd_context::display(std::ostream & out, sort * s, unsigned indent) const {
    format_ns::format_ref f(format_ns::fm(m()));
    f = pp(s);
    if (indent > 0) 
        f = format_ns::mk_indent(m(), indent, f);
    ::pp(out, f.get(), m());
}

void cmd_context::display(std::ostream & out, expr * n, unsigned indent, unsigned num_vars, char const * var_prefix, sbuffer<symbol> & var_names) const {
    format_ns::format_ref f(format_ns::fm(m()));
    pp(n, num_vars, var_prefix, f, var_names);
    if (indent > 0) 
        f = format_ns::mk_indent(m(), indent, f);
    ::pp(out, f.get(), m());
}

void cmd_context::display(std::ostream & out, expr * n, unsigned indent) const {
    sbuffer<symbol> buf;
    display(out, n, indent, 0, 0, buf);
}

void cmd_context::display(std::ostream & out, func_decl * d, unsigned indent) const {
    format_ns::format_ref f(format_ns::fm(m()));
    pp(d, f);
    if (indent > 0) 
        f = format_ns::mk_indent(m(), indent, f);
    ::pp(out, f.get(), m());
}

void cmd_context::dump_assertions(std::ostream & out) const {
    ptr_vector<expr>::const_iterator it  = m_assertions.begin();
    ptr_vector<expr>::const_iterator end = m_assertions.end();
    for (; it != end; ++it) {
        display(out, *it);
        out << std::endl;
    }
}

void cmd_context::display_smt2_benchmark(std::ostream & out, unsigned num, expr * const * assertions, symbol const & logic) const {
    if (logic != symbol::null)
        out << "(set-logic " << logic << ")" << std::endl;
    // collect uninterpreted function declarations
    decl_collector decls(m(), false);
    for (unsigned i = 0; i < num; i++) {
        decls.visit(assertions[i]);
    }

    // TODO: display uninterpreted sort decls, and datatype decls.
    
    unsigned num_decls = decls.get_num_decls();
    func_decl * const * fs = decls.get_func_decls();
    for (unsigned i = 0; i < num_decls; i++) {
        display(out, fs[i]);
        out << std::endl;
    }

    for (unsigned i = 0; i < num; i++) {
        out << "(assert ";
        display(out, assertions[i], 8);
        out << ")" << std::endl;
    }
    out << "(check-sat)" << std::endl;
}

void cmd_context::slow_progress_sample() { 
    SASSERT(m_solver);
    statistics st;
    regular_stream() << "(progress\n";
    m_solver->collect_statistics(st);
    st.display_smt2(regular_stream());
    svector<symbol> labels;
    m_solver->get_labels(labels);
    regular_stream() << "(labels";
    for (unsigned i = 0; i < labels.size(); i++) {
        regular_stream() << " " << labels[i];
    }
    regular_stream() << "))" << std::endl;
}

void cmd_context::fast_progress_sample() {
}

cmd_context::dt_eh::dt_eh(cmd_context & owner):
    m_owner(owner),
    m_dt_util(owner.m()) {
}

cmd_context::dt_eh::~dt_eh() {
}

void cmd_context::dt_eh::operator()(sort * dt) {
    TRACE("new_dt_eh", tout << "new datatype: "; m_owner.pm().display(tout, dt); tout << "\n";);
    ptr_vector<func_decl> const * constructors = m_dt_util.get_datatype_constructors(dt);
    unsigned num_constructors = constructors->size();
    for (unsigned j = 0; j < num_constructors; j++) {
        func_decl * c = constructors->get(j);
        m_owner.insert(c);
        TRACE("new_dt_eh", tout << "new constructor: " << c->get_name() << "\n";);
        func_decl * r = m_dt_util.get_constructor_recognizer(c);
        m_owner.insert(r);
        TRACE("new_dt_eh", tout << "new recognizer: " << r->get_name() << "\n";);
        ptr_vector<func_decl> const * accessors = m_dt_util.get_constructor_accessors(c);
        unsigned num_accessors = accessors->size();
        for (unsigned k = 0; k < num_accessors; k++) {
            func_decl * a = accessors->get(k);
            m_owner.insert(a);
            TRACE("new_dt_eh", tout << "new accessor: " << a->get_name() << "\n";);
        }
    }
}

std::ostream & operator<<(std::ostream & out, cmd_context::status st) {
    switch (st) {
    case cmd_context::UNSAT: out << "unsat"; break;
    case cmd_context::SAT: out << "sat"; break;
    default: out << "unknown"; break;
    }
    return out;
}
<|MERGE_RESOLUTION|>--- conflicted
+++ resolved
@@ -24,12 +24,8 @@
 #include"array_decl_plugin.h"
 #include"datatype_decl_plugin.h"
 #include"seq_decl_plugin.h"
-<<<<<<< HEAD
-#include"float_decl_plugin.h"
 #include"pb_decl_plugin.h"
-=======
 #include"fpa_decl_plugin.h"
->>>>>>> 7fe337da
 #include"ast_pp.h"
 #include"var_subst.h"
 #include"pp.h"
@@ -619,12 +615,8 @@
         register_plugin(symbol("array"),    alloc(array_decl_plugin), logic_has_array());
         register_plugin(symbol("datatype"), alloc(datatype_decl_plugin), logic_has_datatype());
         register_plugin(symbol("seq"),      alloc(seq_decl_plugin), logic_has_seq());
-<<<<<<< HEAD
-        register_plugin(symbol("float"),    alloc(float_decl_plugin), logic_has_floats());
         register_plugin(symbol("pb"),     alloc(pb_decl_plugin), !has_logic());
-=======
         register_plugin(symbol("fpa"),      alloc(fpa_decl_plugin), logic_has_fpa());
->>>>>>> 7fe337da
     }
     else {
         // the manager was created by an external module
@@ -1208,10 +1200,7 @@
     if (m_solver)
         m_solver = 0;
     m_scopes.reset();
-<<<<<<< HEAD
     m_opt = 0;
-=======
->>>>>>> 7fe337da
     m_pp_env = 0;
     m_dt_eh  = 0;
     if (m_manager) {
