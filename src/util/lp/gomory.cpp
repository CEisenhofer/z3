/*++
  Copyright (c) 2017 Microsoft Corporation

  Module Name:

  <name>

  Abstract:

  <abstract>

  Author:
  Nikolaj Bjorner (nbjorner)
  Lev Nachmanson (levnach)

  Revision History:


  --*/
#include "util/lp/gomory.h"
#include "util/lp/int_solver.h"
#include "util/lp/lar_solver.h"
#include "util/lp/lp_utils.h"
namespace lp {

class gomory::imp {
    lar_term   &          m_t; // the term to return in the cut
    mpq        &          m_k; // the right side of the cut
    explanation&          m_ex; // the conflict explanation
    unsigned              m_inf_col; // a basis column which has to be an integer but has a not integral value
    const row_strip<mpq>& m_row;
    const int_solver&           m_int_solver;


    const impq & get_value(unsigned j) const { return m_int_solver.get_value(j); }
    bool is_real(unsigned j) const { return m_int_solver.is_real(j); }
    bool at_lower(unsigned j) const { return m_int_solver.at_lower(j); }
    bool at_upper(unsigned j) const { return m_int_solver.at_upper(j); }
    const impq & lower_bound(unsigned j) const { return m_int_solver.lower_bound(j); }
    const impq & upper_bound(unsigned j) const  { return m_int_solver.upper_bound(j); }
    constraint_index column_lower_bound_constraint(unsigned j) const { return m_int_solver.column_lower_bound_constraint(j); }
    constraint_index column_upper_bound_constraint(unsigned j) const { return m_int_solver.column_upper_bound_constraint(j); }
    bool column_is_fixed(unsigned j) const { return m_int_solver.m_lar_solver->column_is_fixed(j); }
    void int_case_in_gomory_cut(const mpq & a, unsigned j,
                                            mpq & lcm_den, const mpq& f0, const mpq& one_minus_f0) {
        lp_assert(is_int(j) && !a.is_int());
        mpq fj =  fractional_part(a);
        TRACE("gomory_cut_detail", 
              tout << a << " j=" << j << " k = " << m_k;
              tout << ", fj: " << fj << ", ";
              tout << "a - fj = " << a - fj <<  ", ";
              tout << (at_lower(j)?"at_lower":"at_upper")<< std::endl;
              );
        lp_assert(fj.is_pos() && (a - fj).is_int());
        mpq new_a;
        mpq one_minus_fj = 1 - fj;
        if (at_lower(j)) {
            new_a = fj < one_minus_f0? fj / one_minus_f0 : (- one_minus_fj / f0);
            m_k.addmul(new_a, lower_bound(j).x);
            m_ex.push_justification(column_lower_bound_constraint(j), new_a);
        }
        else {
            lp_assert(at_upper(j));
            // the upper terms are inverted: therefore we have the minus
            new_a = fj < f0? (- fj / f0 ) : (one_minus_fj / one_minus_f0);
            m_k.addmul(new_a, upper_bound(j).x);
            m_ex.push_justification(column_upper_bound_constraint(j), new_a);
        }
        m_t.add_monomial(new_a, j);
        lcm_den = lcm(lcm_den, denominator(new_a));
        TRACE("gomory_cut_detail", tout << "new_a = " << new_a << ", k = " << m_k << ", lcm_den = " << lcm_den << "\n";);
    }

    void real_case_in_gomory_cut(const mpq & a, unsigned x_j, const mpq& f0, const mpq& one_minus_f0) {
        TRACE("gomory_cut_detail_real", tout << "real\n";);
        mpq new_a;
        if (at_lower(x_j)) {
            if (a.is_pos()) {
                new_a  =  a / one_minus_f0;
            }
            else {
                new_a  =  a / f0;
                new_a.neg();
            }
            m_k.addmul(new_a, lower_bound(x_j).x); // is it a faster operation than
            // k += lower_bound(x_j).x * new_a;  
            m_ex.push_justification(column_lower_bound_constraint(x_j), new_a);
        }
        else {
            lp_assert(at_upper(x_j));
            if (a.is_pos()) {
                new_a =   a / f0; 
                new_a.neg(); // the upper terms are inverted.
            }
            else {
                new_a =   a / one_minus_f0; 
            }
            m_k.addmul(new_a, upper_bound(x_j).x); //  k += upper_bound(x_j).x * new_a; 
            m_ex.push_justification(column_upper_bound_constraint(x_j), new_a);
        }
        TRACE("gomory_cut_detail_real", tout << a << "*v" << x_j << " k: " << m_k << "\n";);
        m_t.add_monomial(new_a, x_j);
    }

    lia_move report_conflict_from_gomory_cut() {
        lp_assert(m_k.is_pos());
        // conflict 0 >= k where k is positive
        m_k.neg(); // returning 0 <= -k
        return lia_move::conflict;
    }

    void adjust_term_and_k_for_some_ints_case_gomory(mpq &lcm_den) {
        lp_assert(!m_t.is_empty());
        auto pol = m_t.coeffs_as_vector();
        m_t.clear();
        if (pol.size() == 1) {
            TRACE("gomory_cut_detail", tout << "pol.size() is 1" << std::endl;);
            unsigned v = pol[0].second;
            lp_assert(is_int(v));
            const mpq& a = pol[0].first;
            m_k /= a;
            if (a.is_pos()) { // we have av >= k
                if (!m_k.is_int())
                    m_k = ceil(m_k);
                // switch size
                m_t.add_monomial(- mpq(1), v);
                m_k.neg();
            } else {
                if (!m_k.is_int())
                    m_k = floor(m_k);
                m_t.add_monomial(mpq(1), v);
            }
        } else {
            TRACE("gomory_cut_detail", tout << "pol.size() > 1" << std::endl;);
            lcm_den = lcm(lcm_den, denominator(m_k));
            lp_assert(lcm_den.is_pos());
            if (!lcm_den.is_one()) {
                // normalize coefficients of integer parameters to be integers.
                for (auto & pi: pol) {
                    pi.first *= lcm_den;
                    SASSERT(!is_int(pi.second) || pi.first.is_int());
                }
                m_k *= lcm_den;
            }
            // negate everything to return -pol <= -m_k
            for (const auto & pi: pol)
                m_t.add_monomial(-pi.first, pi.second);
            m_k.neg();
        }
        TRACE("gomory_cut_detail", tout << "k = " << m_k << std::endl;);
        lp_assert(m_k.is_int());
    }

    std::string var_name(unsigned j) const {
        return std::string("x") + std::to_string(j);
    }

    void dump_coeff_val(std::ostream & out, const mpq & a) const {
        if (a.is_int()) {
            if ( a >= zero_of_type<mpq>())
                out << a;
            else {
                out << "( - " <<  - a << ") ";
            }
        } else {
            if ( a >= zero_of_type<mpq>())
                out << "(div " << numerator(a) << " " << denominator(a) << ")";
            else {
                out << "(- ( div " <<   numerator(-a) << " " << denominator(-a) << "))";
            }
            
        }
    }
    
    template <typename T>
    void dump_coeff(std::ostream & out, const T& c) const {
        out << "( * ";
        dump_coeff_val(out, c.coeff());
        out << " " << var_name(c.var()) << ")";
    }
    
    void dump_row_coefficients(std::ostream & out) const {
        for (const auto& p : m_row) {
            if (!column_is_fixed(p.var()))
                dump_coeff(out, p);
        }
    }
    
    void dump_the_row(std::ostream& out) const {
        out << "; the row, excluding fixed vars\n";
        out << "(assert ( = ( + ";
        dump_row_coefficients(out);
        out << ") 0))\n";
    }
    
    void dump_declarations(std::ostream& out) const {
        // for a column j the var name is vj
        for (const auto & p : m_row) {
            if (column_is_fixed(p.var())) continue;
            out << "(declare-fun " << var_name(p.var()) << " () "
                << (is_int(p.var())? "Int" : "Real") << ")\n";
        }
    }

    void dump_lower_bound_expl(std::ostream & out, unsigned j) const {
        out << "(assert ( >= " << var_name(j) << " " << lower_bound(j).x << "))\n";
    }
    void dump_upper_bound_expl(std::ostream & out, unsigned j) const {
        out << "(assert ( <= " << var_name(j) << " " << upper_bound(j).x << "))\n";
    }
    
    void dump_explanations(std::ostream& out) const {
        for (const auto & p : m_row) {            
            unsigned j = p.var();
            if (column_is_fixed(j)) continue;
            if (j == m_inf_col) {
                continue;
            }

            if (column_is_fixed(j)) {
                dump_lower_bound_expl(out, j);
                dump_upper_bound_expl(out, j);
                continue;
            }

            if (at_lower(j)) {
                dump_lower_bound_expl(out, j);
            } else {
                dump_upper_bound_expl(out, j);
            }
        }
    }

    void dump_terms_coefficients(std::ostream & out) const {
        for (const auto& p : m_t) {
            dump_coeff(out, p);
        }
    }
    
    void dump_term_sum(std::ostream & out) const {
        out << "( + ";
        dump_terms_coefficients(out);
        out << ")";
    }
    
    void dump_term_le_k(std::ostream & out) const {
        out << "( <= ";
        dump_term_sum(out);
        out << m_k << ")";
    }
    void dump_the_cut_assert(std::ostream & out) const {
        out <<"(assert (not ";
        dump_term_le_k(out);
        out << "))\n";
    }
    void dump_cut_and_constraints_as_smt_lemma(std::ostream& out) const {
        dump_declarations(out);
        dump_the_row(out);
        dump_explanations(out);
        dump_the_cut_assert(out);
        out << "(check-sat)\n";
    }
public:
    lia_move create_cut() {
        TRACE("gomory_cut",
              tout << "applying cut at:\n"; print_linear_combination_of_column_indices_only(m_row, tout); tout << std::endl;
              for (auto & p : m_row) {
                  m_int_solver.m_lar_solver->m_mpq_lar_core_solver.m_r_solver.print_column_info(p.var(), tout);
              }
              tout << "inf_col = " << m_inf_col << std::endl;
              );
        
        // gomory will be   t <= k and the current solution has a property t > k
        m_k = 1;
        mpq lcm_den(1);
        bool some_int_columns = false;
        mpq f0  = fractional_part(get_value(m_inf_col));
        TRACE("gomory_cut_detail", tout << "f0: " << f0 << ", ";
              tout << "1 - f0: " << 1 - f0 << ", get_value(m_inf_col).x - f0 = " << get_value(m_inf_col).x - f0;);
        lp_assert(f0.is_pos() && (get_value(m_inf_col).x - f0).is_int());  

        mpq one_min_f0 = 1 - f0;
        for (const auto & p : m_row) {
            unsigned j = p.var();
#if 1
            if (column_is_fixed(j)) {
                m_ex.push_justification(column_lower_bound_constraint(j));
                m_ex.push_justification(column_upper_bound_constraint(j));
                continue;
            }
#endif
            if (j == m_inf_col) {
                lp_assert(p.coeff() == one_of_type<mpq>());
                TRACE("gomory_cut_detail", tout << "seeing basic var";);
                continue;
            }
            // make the format compatible with the format used in: Integrating Simplex with DPLL(T)
            mpq a = - p.coeff();
            if (is_real(j)) 
                real_case_in_gomory_cut(a, j, f0, one_min_f0);
            else if (!a.is_int()) { // fj will be zero and no monomial will be added
                some_int_columns = true;
                int_case_in_gomory_cut(a, j, lcm_den, f0, one_min_f0);
            }
        }

        if (m_t.is_empty())
            return report_conflict_from_gomory_cut();
        if (some_int_columns)
            adjust_term_and_k_for_some_ints_case_gomory(lcm_den);
        lp_assert(m_int_solver.current_solution_is_inf_on_cut());
        m_int_solver.m_lar_solver->subs_term_columns(m_t, m_k);
<<<<<<< HEAD
        TRACE("gomory_cut", tout<<"gomory cut:"; m_int_solver.m_lar_solver->print_term(m_t, tout) << " <= " << m_k << std::endl;);
=======
        TRACE("gomory_cut", tout<<"gomory cut:"; print_linear_combination_of_column_indices_only(m_t, tout); tout << " <= " << m_k << std::endl;);
        TRACE("gomory_cut_detail", dump_cut_and_constraints_as_smt_lemma(tout););
>>>>>>> ac878698
        return lia_move::cut;
    }
    imp(lar_term & t, mpq & k, explanation& ex, unsigned basic_inf_int_j, const row_strip<mpq>& row, const int_solver& int_slv ) :
        m_t(t),
        m_k(k),
        m_ex(ex),
        m_inf_col(basic_inf_int_j),
        m_row(row),
        m_int_solver(int_slv)
    {
    }
    
};

lia_move gomory::create_cut() {
    return m_imp->create_cut();
}

gomory::gomory(lar_term & t, mpq & k, explanation& ex, unsigned basic_inf_int_j, const row_strip<mpq>& row, const int_solver& s) {
    m_imp = alloc(imp, t, k, ex, basic_inf_int_j, row, s);
}

gomory::~gomory() { dealloc(m_imp); }

}<|MERGE_RESOLUTION|>--- conflicted
+++ resolved
@@ -41,8 +41,9 @@
     constraint_index column_lower_bound_constraint(unsigned j) const { return m_int_solver.column_lower_bound_constraint(j); }
     constraint_index column_upper_bound_constraint(unsigned j) const { return m_int_solver.column_upper_bound_constraint(j); }
     bool column_is_fixed(unsigned j) const { return m_int_solver.m_lar_solver->column_is_fixed(j); }
+
     void int_case_in_gomory_cut(const mpq & a, unsigned j,
-                                            mpq & lcm_den, const mpq& f0, const mpq& one_minus_f0) {
+                                mpq & lcm_den, const mpq& f0, const mpq& one_minus_f0) {
         lp_assert(is_int(j) && !a.is_int());
         mpq fj =  fractional_part(a);
         TRACE("gomory_cut_detail", 
@@ -53,22 +54,25 @@
               );
         lp_assert(fj.is_pos() && (a - fj).is_int());
         mpq new_a;
-        mpq one_minus_fj = 1 - fj;
         if (at_lower(j)) {
-            new_a = fj < one_minus_f0? fj / one_minus_f0 : (- one_minus_fj / f0);
+            new_a = fj <= one_minus_f0 ? fj / one_minus_f0 : ((1 - fj) / f0);
             m_k.addmul(new_a, lower_bound(j).x);
+            // m_k += (new_a * lower_bound(j).x);
+            lp_assert(new_a.is_pos());
             m_ex.push_justification(column_lower_bound_constraint(j), new_a);
         }
         else {
             lp_assert(at_upper(j));
             // the upper terms are inverted: therefore we have the minus
-            new_a = fj < f0? (- fj / f0 ) : (one_minus_fj / one_minus_f0);
+            new_a = - (fj <= f0 ? fj / f0  : ((1 - fj) / one_minus_f0));
+            lp_assert(new_a.is_neg());
             m_k.addmul(new_a, upper_bound(j).x);
+            // m_k += (new_a * upper_bound(j).x);
             m_ex.push_justification(column_upper_bound_constraint(j), new_a);
         }
         m_t.add_monomial(new_a, j);
         lcm_den = lcm(lcm_den, denominator(new_a));
-        TRACE("gomory_cut_detail", tout << "new_a = " << new_a << ", k = " << m_k << ", lcm_den = " << lcm_den << "\n";);
+        TRACE("gomory_cut_detail", tout << "v" << j << " new_a = " << new_a << ", k = " << m_k << ", lcm_den = " << lcm_den << "\n";);
     }
 
     void real_case_in_gomory_cut(const mpq & a, unsigned x_j, const mpq& f0, const mpq& one_minus_f0) {
@@ -111,6 +115,7 @@
 
     void adjust_term_and_k_for_some_ints_case_gomory(mpq &lcm_den) {
         lp_assert(!m_t.is_empty());
+        // k = 1 + sum of m_t at bounds
         auto pol = m_t.coeffs_as_vector();
         m_t.clear();
         if (pol.size() == 1) {
@@ -131,9 +136,9 @@
                 m_t.add_monomial(mpq(1), v);
             }
         } else {
-            TRACE("gomory_cut_detail", tout << "pol.size() > 1" << std::endl;);
             lcm_den = lcm(lcm_den, denominator(m_k));
             lp_assert(lcm_den.is_pos());
+            TRACE("gomory_cut_detail", tout << "pol.size() > 1 den: " << lcm_den << std::endl;);
             if (!lcm_den.is_one()) {
                 // normalize coefficients of integer parameters to be integers.
                 for (auto & pi: pol) {
@@ -143,8 +148,10 @@
                 m_k *= lcm_den;
             }
             // negate everything to return -pol <= -m_k
-            for (const auto & pi: pol)
+            for (const auto & pi: pol) {
+                TRACE("gomory_cut", tout << pi.first << "* " << "v" << pi.second << "\n";);
                 m_t.add_monomial(-pi.first, pi.second);
+            }
             m_k.neg();
         }
         TRACE("gomory_cut_detail", tout << "k = " << m_k << std::endl;);
@@ -155,21 +162,16 @@
         return std::string("x") + std::to_string(j);
     }
 
-    void dump_coeff_val(std::ostream & out, const mpq & a) const {
+    std::ostream& dump_coeff_val(std::ostream & out, const mpq & a) const {
         if (a.is_int()) {
-            if ( a >= zero_of_type<mpq>())
-                out << a;
-            else {
-                out << "( - " <<  - a << ") ";
-            }
-        } else {
-            if ( a >= zero_of_type<mpq>())
-                out << "(div " << numerator(a) << " " << denominator(a) << ")";
-            else {
-                out << "(- ( div " <<   numerator(-a) << " " << denominator(-a) << "))";
-            }
-            
-        }
+            out << a;
+        } 
+        else if ( a >= zero_of_type<mpq>())
+            out << "(/ " << numerator(a) << " " << denominator(a) << ")";
+        else {
+            out << "(- ( / " <<   numerator(-a) << " " << denominator(-a) << "))";
+        }
+        return out;
     }
     
     template <typename T>
@@ -179,79 +181,69 @@
         out << " " << var_name(c.var()) << ")";
     }
     
-    void dump_row_coefficients(std::ostream & out) const {
+    std::ostream& dump_row_coefficients(std::ostream & out) const {
+        mpq lc(1);
         for (const auto& p : m_row) {
-            if (!column_is_fixed(p.var()))
-                dump_coeff(out, p);
-        }
+            lc = lcm(lc, denominator(p.coeff())); 
+        }        
+        for (const auto& p : m_row) {
+            dump_coeff_val(out << " (* ", p.coeff()*lc) << " " << var_name(p.var()) << ")";
+        }
+        return out;
     }
     
     void dump_the_row(std::ostream& out) const {
         out << "; the row, excluding fixed vars\n";
-        out << "(assert ( = ( + ";
-        dump_row_coefficients(out);
-        out << ") 0))\n";
+        out << "(assert ( = ( +";
+        dump_row_coefficients(out) << ") 0))\n";
     }
     
     void dump_declarations(std::ostream& out) const {
         // for a column j the var name is vj
         for (const auto & p : m_row) {
-            if (column_is_fixed(p.var())) continue;
-            out << "(declare-fun " << var_name(p.var()) << " () "
-                << (is_int(p.var())? "Int" : "Real") << ")\n";
+            out << "(declare-const " << var_name(p.var()) 
+                << (is_int(p.var())? " Int" : " Real") << ")\n";
         }
     }
 
     void dump_lower_bound_expl(std::ostream & out, unsigned j) const {
-        out << "(assert ( >= " << var_name(j) << " " << lower_bound(j).x << "))\n";
+        out << "(assert (>= " << var_name(j) << " " << lower_bound(j).x << "))\n";
     }
     void dump_upper_bound_expl(std::ostream & out, unsigned j) const {
-        out << "(assert ( <= " << var_name(j) << " " << upper_bound(j).x << "))\n";
+        out << "(assert (<= " << var_name(j) << " " << upper_bound(j).x << "))\n";
     }
     
     void dump_explanations(std::ostream& out) const {
         for (const auto & p : m_row) {            
             unsigned j = p.var();
-            if (column_is_fixed(j)) continue;
-            if (j == m_inf_col) {
+            if (j == m_inf_col || (!is_real(j) && p.coeff().is_int())) {
                 continue;
             }
-
-            if (column_is_fixed(j)) {
-                dump_lower_bound_expl(out, j);
-                dump_upper_bound_expl(out, j);
-                continue;
-            }
-
-            if (at_lower(j)) {
+            else if (at_lower(j)) {
                 dump_lower_bound_expl(out, j);
             } else {
+                lp_assert(at_upper(j));
                 dump_upper_bound_expl(out, j);
             }
         }
     }
 
-    void dump_terms_coefficients(std::ostream & out) const {
+    std::ostream& dump_term_coefficients(std::ostream & out) const {
         for (const auto& p : m_t) {
             dump_coeff(out, p);
         }
-    }
-    
-    void dump_term_sum(std::ostream & out) const {
-        out << "( + ";
-        dump_terms_coefficients(out);
-        out << ")";
-    }
-    
-    void dump_term_le_k(std::ostream & out) const {
-        out << "( <= ";
-        dump_term_sum(out);
-        out << m_k << ")";
+        return out;
+    }
+    
+    std::ostream& dump_term_sum(std::ostream & out) const {
+        return dump_term_coefficients(out << "(+ ") << ")";
+    }
+    
+    std::ostream& dump_term_le_k(std::ostream & out) const {
+        return dump_term_sum(out << "(<= ") << " " << m_k << ")";
     }
     void dump_the_cut_assert(std::ostream & out) const {
-        out <<"(assert (not ";
-        dump_term_le_k(out);
-        out << "))\n";
+        dump_term_le_k(out << "(assert (not ") << "))\n";
     }
     void dump_cut_and_constraints_as_smt_lemma(std::ostream& out) const {
         dump_declarations(out);
@@ -272,6 +264,7 @@
         
         // gomory will be   t <= k and the current solution has a property t > k
         m_k = 1;
+        m_t.clear();
         mpq lcm_den(1);
         bool some_int_columns = false;
         mpq f0  = fractional_part(get_value(m_inf_col));
@@ -282,13 +275,7 @@
         mpq one_min_f0 = 1 - f0;
         for (const auto & p : m_row) {
             unsigned j = p.var();
-#if 1
-            if (column_is_fixed(j)) {
-                m_ex.push_justification(column_lower_bound_constraint(j));
-                m_ex.push_justification(column_upper_bound_constraint(j));
-                continue;
-            }
-#endif
+
             if (j == m_inf_col) {
                 lp_assert(p.coeff() == one_of_type<mpq>());
                 TRACE("gomory_cut_detail", tout << "seeing basic var";);
@@ -309,13 +296,10 @@
         if (some_int_columns)
             adjust_term_and_k_for_some_ints_case_gomory(lcm_den);
         lp_assert(m_int_solver.current_solution_is_inf_on_cut());
+        TRACE("gomory_cut_detail", dump_cut_and_constraints_as_smt_lemma(tout););
         m_int_solver.m_lar_solver->subs_term_columns(m_t, m_k);
-<<<<<<< HEAD
-        TRACE("gomory_cut", tout<<"gomory cut:"; m_int_solver.m_lar_solver->print_term(m_t, tout) << " <= " << m_k << std::endl;);
-=======
-        TRACE("gomory_cut", tout<<"gomory cut:"; print_linear_combination_of_column_indices_only(m_t, tout); tout << " <= " << m_k << std::endl;);
-        TRACE("gomory_cut_detail", dump_cut_and_constraints_as_smt_lemma(tout););
->>>>>>> ac878698
+        // TBD: validate result of subs_term_columns
+        TRACE("gomory_cut", print_linear_combination_of_column_indices_only(m_t, tout << "gomory cut:"); tout << " <= " << m_k << std::endl;);
         return lia_move::cut;
     }
     imp(lar_term & t, mpq & k, explanation& ex, unsigned basic_inf_int_j, const row_strip<mpq>& row, const int_solver& int_slv ) :
