/*++
Copyright (c) 2006 Microsoft Corporation

Module Name:

    util.h

Abstract:

    Useful functions & macros

Author:

    Leonardo de Moura (leonardo) 2006-09-11.

Revision History:

--*/
#pragma once

#include "util/debug.h"
#include "util/memory_manager.h"
#include <ostream>
#include <climits>
#include <limits>
#include <stdint.h>
#include <string>
#include <functional>
#include <algorithm>
#include <iterator>

#ifndef SIZE_MAX
#define SIZE_MAX std::numeric_limits<std::size_t>::max()
#endif


static_assert(sizeof(uint64_t) == 8, "64 bits please");

static_assert(sizeof(int64_t) == 8, "64 bits");

#ifndef INT64_MIN
#define INT64_MIN static_cast<int64_t>(0x8000000000000000ull)
#endif
#ifndef INT64_MAX
#define INT64_MAX static_cast<int64_t>(0x7fffffffffffffffull)
#endif                              
#ifndef UINT64_MAX
#define UINT64_MAX 0xffffffffffffffffull
#endif

#ifdef _WINDOWS
#define SPRINTF_D(_buffer_, _i_) sprintf_s(_buffer_, Z3_ARRAYSIZE(_buffer_), "%d", _i_)
#define SPRINTF_U(_buffer_, _u_) sprintf_s(_buffer_, Z3_ARRAYSIZE(_buffer_), "%u", _u_)
#define _Exit exit
#else
#define SPRINTF_D(_buffer_, _i_) sprintf(_buffer_, "%d", _i_)
#define SPRINTF_U(_buffer_, _u_) sprintf(_buffer_, "%u", _u_)
#endif



#define VEC2PTR(_x_) ((_x_).size() ? &(_x_)[0] : 0)

#ifdef _MSC_VER
# define STD_CALL __cdecl
#else
# define STD_CALL
#endif

#ifdef __fallthrough
# define Z3_fallthrough __fallthrough
#elif defined(__has_cpp_attribute)
# if __has_cpp_attribute(clang::fallthrough)
#  define Z3_fallthrough [[clang::fallthrough]]
# else
#  define Z3_fallthrough
# endif
#else
# define Z3_fallthrough
#endif

inline bool is_power_of_two(unsigned v) { return !(v & (v - 1)) && v; }

/**
   \brief Return the next power of two that is greater than or equal to v.
   
   \warning This function returns 0 for v == 0.
*/
inline unsigned next_power_of_two(unsigned v) {
    v--;
    v |= v >> 1;
    v |= v >> 2;
    v |= v >> 4;
    v |= v >> 8;
    v |= v >> 16;
    v++;
    return v;
}

/**
   \brief Return the position of the most significant bit.
*/
unsigned log2(unsigned v);
unsigned uint64_log2(uint64_t v);

static_assert(sizeof(unsigned) == 4, "unsigned are 32 bits");

// Return the number of 1 bits in v.
// see e.g. http://en.wikipedia.org/wiki/Hamming_weight
static inline unsigned get_num_1bits(unsigned v) {
#ifdef __GNUC__
    return __builtin_popcount(v);
#else
#ifdef Z3DEBUG
    unsigned c;
    unsigned v1 = v;
    for (c = 0; v1; c++) {
        v1 &= v1 - 1; 
    }
#endif
    v = v - ((v >> 1) & 0x55555555);                    
    v = (v & 0x33333333) + ((v >> 2) & 0x33333333);     
    unsigned r = (((v + (v >> 4)) & 0xF0F0F0F) * 0x1010101) >> 24; 
    SASSERT(c == r);
    return r;
#endif
}

static inline unsigned get_num_1bits(uint64_t v) {
#ifdef __GNUC__
    return __builtin_popcountll(v);
#else
#ifdef Z3DEBUG
    unsigned c;
    uint64_t v1 = v;
    for (c = 0; v1; c++) {
        v1 &= v1 - 1; 
    }
#endif
    v = v - (v >> 1) & 0x5555555555555555;
    v = (v & 0x3333333333333333) + ((v >> 2) & 0x3333333333333333); 
    v = (v + (v >> 4)) & 0x0F0F0F0F0F0F0F0F;
    uint64_t r = (v * 0x0101010101010101) >> 56;
    SASSERT(c == r);
#endif
}

// Remark: on gcc, the operators << and >> do not produce zero when the second argument >= 64.
// So, I'm using the following two definitions to fix the problem
static inline uint64_t shift_right(uint64_t x, uint64_t y) {
    return y < 64ull ? (x >> y) : 0ull;
}

static inline uint64_t shift_left(uint64_t x, uint64_t y) {
    return y < 64ull ? (x << y) : 0ull;
}

template<class T, size_t N> char (*ArraySizer(T (&)[N]))[N]; 
// For determining the length of an array. See ARRAYSIZE() macro. This function is never actually called.

#define Z3_ARRAYSIZE(a) sizeof(*ArraySizer(a))

template<typename IT>
void display(std::ostream & out, const IT & begin, const IT & end, const char * sep, bool & first) {
    for(IT it = begin; it != end; ++it) {
    if (first) {
        first = false;
    }
    else {
        out << sep;
    }
    out << *it;
    }
}

template<typename IT>
void display(std::ostream & out, const IT & begin, const IT & end, const char * sep = " ") {
    bool first = true;
    display(out, begin, end, sep, first);
}

template<typename T>
struct delete_proc {
    void operator()(T * ptr) { 
    if (ptr) 
        dealloc(ptr);    
    }
};

void set_verbosity_level(unsigned lvl);
unsigned get_verbosity_level();
std::ostream& verbose_stream();
void set_verbose_stream(std::ostream& str);

  
#define IF_VERBOSE(LVL, CODE) { if (get_verbosity_level() >= LVL) { THREAD_LOCK(CODE); } } ((void) 0)              



template<typename T>
struct default_eq {
    typedef T data;
    bool operator()(const T & e1, const T & e2) const {
        return e1 == e2;
    }
};

template<typename T>
struct ptr_eq {
    typedef T * data;
    bool operator()(T * a1, T * a2) const { 
        return a1 == a2;
    }
};

template<typename T>
struct deref_eq {
    typedef T * data;
    bool operator()(T * a1, T * a2) const { 
        return *a1 == *a2;
    }
};

template<typename T>
class scoped_ptr {
    T * m_ptr;
public:
    scoped_ptr(T * ptr=nullptr):
        m_ptr(ptr) {
    }

    scoped_ptr(scoped_ptr &&other) noexcept : m_ptr(nullptr) {
        std::swap(m_ptr, other.m_ptr);
    }

    ~scoped_ptr() {
        dealloc(m_ptr);
    }

    T * operator->() const { 
        return m_ptr; 
    }

    T * get() const { 
        return m_ptr; 
    }

    operator bool() const { 
        return m_ptr != nullptr;
    }
    
    const T & operator*() const {
        return *m_ptr;
    }

    T & operator*() {
        return *m_ptr;
    }

    scoped_ptr & operator=(T * n) {
        if (m_ptr != n) {
            dealloc(m_ptr);
            m_ptr = n;
        }
        return *this;
    }

    scoped_ptr& operator=(scoped_ptr&& other) {
        *this = other.detach();
        return *this;
    };

    T * detach() {
        T* tmp = m_ptr;
        m_ptr = nullptr;
        return tmp;
    }

    void swap(scoped_ptr & p) {
        std::swap(m_ptr, p.m_ptr);
    }
};

template<typename T1, typename T2>
inline std::ostream & operator<<(std::ostream & out, std::pair<T1, T2> const & p) {
    out << "(" << p.first << ", " << p.second << ")";
    return out;
}

#ifndef _WINDOWS
#ifndef __declspec
#define __declspec(X)
#endif
#endif

template<typename T>
class flet {
    T & m_ref;
    T   m_old_value;
public:
    flet(T & ref, const T & new_value):
        m_ref(ref),
        m_old_value(ref) {
        m_ref = new_value;
    }
    ~flet() {
        m_ref = m_old_value;
    }
};

template<typename T>
bool compare_arrays(const T * array1, const T * array2, unsigned size) {
    for (unsigned i = 0; i < size; i++) {
        if (!(array1[i] == array2[i])) {
            return false;
        }
    }
    return true;
}

template<typename T>
void force_ptr_array_size(T & v, unsigned sz) {
    if (sz > v.size()) {
        v.resize(sz);
    }
}

class random_gen {
    unsigned m_data;
public:
    random_gen(unsigned seed = 0):
        m_data(seed) {
    }

    void set_seed(unsigned s) { m_data = s; }

    int operator()() {
        return ((m_data = m_data * 214013L + 2531011L) >> 16) & 0x7fff; 
    }

    unsigned operator()(unsigned u) {
        unsigned r = static_cast<unsigned>((*this)());
        return r % u;
    }
    
    static int max_value() {
        return 0x7fff;
    }
};

template<typename T>
void shuffle(unsigned sz, T * array, random_gen & gen) {
    int n = sz;
    while (--n > 0) {
        int k = gen() % (n + 1);
        std::swap(array[n], array[k]);
    }
}

void fatal_error(int error_code);

void set_fatal_error_handler(void (*pfn)(int error_code));


template<typename S, typename T>
bool any_of(S& set, T const& p) {
    for (auto const& s : set)
        if (p(s))
            return true;
    return false;
}

template<typename S, typename T>
bool all_of(S& set, T const& p) {
    for (auto const& s : set)
        if (!p(s))
            return false;
    return true;
}

/**
   \brief Iterator for the [0..sz[0]) X [0..sz[1]) X ... X [0..sz[n-1]).
   it contains the current value.
   Return true if there is a next element, and store the next element in it.
*/
bool product_iterator_next(unsigned n, unsigned const * sz, unsigned * it);

/**
   \brief Macro for avoiding error messages.
*/
#define TRUSTME(cond) if (!cond) { UNREACHABLE(); fatal_error(0); exit(0); }

class escaped {
    char const * m_str;
    bool         m_trim_nl; // if true -> eliminate '\n' in the end of m_str.
    unsigned     m_indent;
    char const * end() const;
public:
    escaped(char const * str, bool trim_nl = false, unsigned indent = 0):m_str(str), m_trim_nl(trim_nl), m_indent(indent) {}
    escaped(const std::string &str, bool trim_nl = false, unsigned indent = 0):m_str(str.c_str()), m_trim_nl(trim_nl), m_indent(indent) {}
    void display(std::ostream & out) const;
};

inline std::ostream & operator<<(std::ostream & out, escaped const & s) { s.display(out); return out; }

inline size_t megabytes_to_bytes(unsigned mb) {
    if (mb == UINT_MAX)
        return SIZE_MAX;
    unsigned long long b = static_cast<unsigned long long>(mb) * 1024ull * 1024ull;
    size_t r = static_cast<size_t>(b);
    if (r != b)  // overflow
        r = SIZE_MAX;    
    return r;
}

<<<<<<< HEAD
/** Compact version of std::all_of */
template <typename Container, typename Predicate>
bool all_of(Container const& c, Predicate p)
{
    using std::begin, std::end;  // allows begin(c) to also find c.begin()
    return std::all_of(begin(c), end(c), std::forward<Predicate>(p));
}

/** Compact version of std::any_of */
template <typename Container, typename Predicate>
bool any_of(Container const& c, Predicate p)
{
    using std::begin, std::end;  // allows begin(c) to also find c.begin()
    return std::any_of(begin(c), end(c), std::forward<Predicate>(p));
}

=======
>>>>>>> 03a4920f
/** Compact version of std::count */
template <typename Container, typename Item>
std::size_t count(Container const& c, Item x)
{
    using std::begin, std::end;  // allows begin(c) to also find c.begin()
    return std::count(begin(c), end(c), std::forward<Item>(x));
}

/** Compact version of std::count_if */
template <typename Container, typename Predicate>
std::size_t count_if(Container const& c, Predicate p)
{
    using std::begin, std::end;  // allows begin(c) to also find c.begin()
    return std::count_if(begin(c), end(c), std::forward<Predicate>(p));
}

/** Basic version of https://en.cppreference.com/w/cpp/experimental/scope_exit */
template <typename Callable>
class on_scope_exit final {
    Callable m_ef;
public:
    on_scope_exit(Callable&& ef)
        : m_ef(std::forward<Callable>(ef))
    { }
    ~on_scope_exit() {
        m_ef();
    }
};

/** Helper type for std::visit, see examples on https://en.cppreference.com/w/cpp/utility/variant/visit */
template <typename T>
struct always_false : std::false_type {};<|MERGE_RESOLUTION|>--- conflicted
+++ resolved
@@ -413,25 +413,6 @@
     return r;
 }
 
-<<<<<<< HEAD
-/** Compact version of std::all_of */
-template <typename Container, typename Predicate>
-bool all_of(Container const& c, Predicate p)
-{
-    using std::begin, std::end;  // allows begin(c) to also find c.begin()
-    return std::all_of(begin(c), end(c), std::forward<Predicate>(p));
-}
-
-/** Compact version of std::any_of */
-template <typename Container, typename Predicate>
-bool any_of(Container const& c, Predicate p)
-{
-    using std::begin, std::end;  // allows begin(c) to also find c.begin()
-    return std::any_of(begin(c), end(c), std::forward<Predicate>(p));
-}
-
-=======
->>>>>>> 03a4920f
 /** Compact version of std::count */
 template <typename Container, typename Item>
 std::size_t count(Container const& c, Item x)
