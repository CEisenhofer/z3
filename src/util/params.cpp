/*++
Copyright (c) 2011 Microsoft Corporation

Module Name:

    params.cpp

Abstract:

    Parameters

Author:

    Leonardo (leonardo) 2011-05-09

Notes:

--*/
#include "util/params.h"
#include "util/rational.h"
#include "util/symbol.h"
#include "util/dictionary.h"

params_ref params_ref::g_empty_params_ref;

std::string norm_param_name(char const * n) {
    if (n == nullptr)
        return "_";
    if (*n == ':')
        n++;
    std::string r = n;
    unsigned sz = static_cast<unsigned>(r.size());
    if (sz == 0)
        return "_";
    for (unsigned i = 0; i < sz; i++) {
        char curr = r[i];
        if ('A' <= curr && curr <= 'Z')
            r[i] = curr - 'A' + 'a';
        else if (curr == '-' || curr == ':')
            r[i] = '_';
    }
    return r;
}

std::string norm_param_name(symbol const & n) {
    return norm_param_name(n.bare_str());
}

struct param_descrs::imp {
    struct info {
        param_kind   m_kind;
        char const * m_descr;
        char const * m_default;
        char const * m_module;

        info(param_kind k, char const * descr, char const * def, char const* module):
            m_kind(k),
            m_descr(descr),
            m_default(def),
            m_module(module) {
        }

        info():
            m_kind(CPK_INVALID), 
            m_descr(nullptr),
            m_default(nullptr),
            m_module(nullptr) {
        }
    };

    dictionary<info> m_info;
    svector<symbol> m_names;

    void insert(symbol const & name, param_kind k, char const * descr, char const * def, char const* module) {
        SASSERT(!name.is_numerical());
        info i;
        if (m_info.find(name, i)) {
            SASSERT(i.m_kind == k);
            return;
        }
        m_info.insert(name, info(k, descr, def, module));
        m_names.push_back(name);
    }

    void erase(symbol const & name) {
        m_info.erase(name);
    }

    bool contains(symbol const & name) const {
        return m_info.contains(name);
    }
                                    
    param_kind get_kind(symbol const & name) const {
        info i;
        if (m_info.find(name, i))
            return i.m_kind;
        return CPK_INVALID;
    }

    bool split_name(symbol const& name, symbol & prefix, symbol & suffix) const {
        if (name.is_numerical()) return false;
        char const* str = name.bare_str();
        char const* period = strchr(str,'.');
        if (!period) return false;
        svector<char> prefix_((unsigned)(period-str), str);
        prefix_.push_back(0);
        prefix = symbol(prefix_.c_ptr());
        suffix = symbol(period + 1);
        return true;
    }

    param_kind get_kind_in_module(symbol & name) const {
        param_kind k = get_kind(name);
        symbol prefix, suffix;
        if (k == CPK_INVALID && split_name(name, prefix, suffix)) {   
            k = get_kind(suffix);
            if (k != CPK_INVALID) {
                if (symbol(get_module(suffix)) == prefix) {
                    name = suffix;
                }
                else {
                    k = CPK_INVALID;
                }
            }
        }
        return k;
    }

    char const* get_module(symbol const& name) const {
        info i;
        if (m_info.find(name, i)) 
            return i.m_module;
        return nullptr;
    }

    char const * get_descr(symbol const & name) const {
        info i;
        if (m_info.find(name, i))
            return i.m_descr;
        return nullptr;
    }

    char const * get_default(symbol const & name) const {
        info i;
        if (m_info.find(name, i))
            return i.m_default;
        return nullptr;
    }

    unsigned size() const {
        return m_names.size();
    }
    
    symbol get_param_name(unsigned idx) const {
        return m_names[idx];
    }

    struct lt {
        bool operator()(symbol const & s1, symbol const & s2) const { return strcmp(s1.bare_str(), s2.bare_str()) < 0; }
    };

    void display(std::ostream & out, unsigned indent, bool smt2_style, bool include_descr) const {
        svector<symbol> names;
        dictionary<info>::iterator it  = m_info.begin();
        dictionary<info>::iterator end = m_info.end();
        for (; it != end; ++it) {
            names.push_back(it->m_key);
        }
        std::sort(names.begin(), names.end(), lt());
        svector<symbol>::iterator it2  = names.begin();
        svector<symbol>::iterator end2 = names.end();
        for (; it2 != end2; ++it2) {
            for (unsigned i = 0; i < indent; i++) out << " ";
            if (smt2_style)
                out << ':';
            char const * s = it2->bare_str();
            unsigned n = static_cast<unsigned>(strlen(s));
            for (unsigned i = 0; i < n; i++) {
                if (smt2_style && s[i] == '_')
                    out << '-';
                else if (!smt2_style && s[i] == '-')
                    out << '_';
                else if (s[i] >= 'A' && s[i] <= 'Z')
                    out << (s[i] - 'A' + 'a');
                else 
                    out << s[i];
            }
            info d;
            m_info.find(*it2, d);
            SASSERT(d.m_descr);
            out << " (" << d.m_kind << ")";
            if (include_descr)
                out << " " << d.m_descr;
            if (d.m_default != nullptr)
                out << " (default: " << d.m_default << ")";
            out << "\n";
        }
    }

    void copy(param_descrs & other) {
        dictionary<info>::iterator it  = other.m_imp->m_info.begin();
        dictionary<info>::iterator end = other.m_imp->m_info.end();
        for (; it != end; ++it) {
            insert(it->m_key, it->m_value.m_kind, it->m_value.m_descr, it->m_value.m_default, it->m_value.m_module);
        }
    }

};

param_descrs::param_descrs() {
    m_imp = alloc(imp);
}

param_descrs::~param_descrs() {
    dealloc(m_imp);
}

void param_descrs::copy(param_descrs & other) {
    m_imp->copy(other);
}

void param_descrs::insert(symbol const & name, param_kind k, char const * descr, char const * def, char const* module) {
    m_imp->insert(name, k, descr, def, module);
}

void param_descrs::insert(char const * name, param_kind k, char const * descr, char const * def, char const* module) {
    insert(symbol(name), k, descr, def, module);
}

bool param_descrs::contains(char const * name) const {
    return contains(symbol(name));
}

bool param_descrs::contains(symbol const & name) const {
    return m_imp->contains(name);
}

char const * param_descrs::get_descr(char const * name) const {
    return get_descr(symbol(name));
}

char const * param_descrs::get_descr(symbol const & name) const {
    return m_imp->get_descr(name);
}

char const * param_descrs::get_default(char const * name) const {
    return get_default(symbol(name));
}

char const * param_descrs::get_default(symbol const & name) const {
    return m_imp->get_default(name);
}

void param_descrs::erase(symbol const & name) {
    m_imp->erase(name);
}

void param_descrs::erase(char const * name) {
    erase(symbol(name));
}

param_kind param_descrs::get_kind_in_module(symbol & name) const {
    return m_imp->get_kind_in_module(name);
}

param_kind param_descrs::get_kind(symbol const & name) const {
    return m_imp->get_kind(name);
}

param_kind param_descrs::get_kind(char const * name) const {
    return get_kind(symbol(name));
}

unsigned param_descrs::size() const {
    return m_imp->size();
}

symbol param_descrs::get_param_name(unsigned i) const {
    return m_imp->get_param_name(i);
}

char const* param_descrs::get_module(symbol const& name) const {
    return m_imp->get_module(name);
}

void param_descrs::display(std::ostream & out, unsigned indent, bool smt2_style, bool include_descr) const {
    return m_imp->display(out, indent, smt2_style, include_descr);
}

void insert_max_memory(param_descrs & r) {
    r.insert("max_memory", CPK_UINT, "(default: infty) maximum amount of memory in megabytes.");
}

void insert_max_steps(param_descrs & r) {
    r.insert("max_steps", CPK_UINT, "(default: infty) maximum number of steps.");
}

void insert_produce_models(param_descrs & r) {
    r.insert("produce_models", CPK_BOOL, "(default: false) model generation.");
}

void insert_produce_proofs(param_descrs & r) {
    r.insert("produce_proofs", CPK_BOOL, "(default: false) proof generation.");
}

void insert_timeout(param_descrs & r) {
    r.insert("timeout", CPK_UINT, "(default: infty) timeout in milliseconds.");
}

class params {
    friend class params_ref;
    struct value {
        param_kind m_kind;
        union {
            bool          m_bool_value;
            unsigned      m_uint_value;
            double        m_double_value;
            char const *  m_str_value;
            char const *  m_sym_value;
            rational *    m_rat_value;
        };
    };
    typedef std::pair<symbol, value> entry;
    svector<entry> m_entries;
    unsigned       m_ref_count;
    void del_value(entry & e);
    void del_values();

public:
    params():m_ref_count(0) {}
    ~params() {
        reset();
    }

<<<<<<< HEAD
    void inc_ref() { 
        #pragma omp critical (params)
        {
            m_ref_count++;         
        }
    }
    void dec_ref() { 
        bool is_last;
        SASSERT(m_ref_count > 0); 
        #pragma omp critical (params)
        {
            is_last = 0 == --m_ref_count;         
        }
        if (is_last) dealloc(this); 
=======
    void inc_ref() { m_ref_count++; }
    void dec_ref() { 
        SASSERT(m_ref_count > 0); 
        if (--m_ref_count == 0) dealloc(this); 
>>>>>>> b8193a0a
    }

    bool empty() const { return m_entries.empty(); }
    bool contains(symbol const & k) const;
    bool contains(char const * k) const;

    void reset();
    void reset(symbol const & k);
    void reset(char const * k);

    void validate(param_descrs const & p) {
        svector<params::entry>::iterator it  = m_entries.begin();  
        svector<params::entry>::iterator end = m_entries.end();
        symbol suffix, prefix;
        for (; it != end; ++it) {                                
            param_kind expected = p.get_kind_in_module(it->first);
            if (expected == CPK_INVALID) {
                std::stringstream strm;
                strm << "unknown parameter '" << it->first.str() << "'\n";    
                strm << "Legal parameters are:\n";
                p.display(strm, 2, false, false);
                throw default_exception(strm.str());
            }
            if (it->second.m_kind != expected && 
                !(it->second.m_kind == CPK_UINT && expected == CPK_NUMERAL)) {
                std::stringstream strm;
                strm << "Parameter " << it->first.str() << " was given argument of type ";
                strm << it->second.m_kind << ", expected " << expected;                
                throw default_exception(strm.str());
            }
        }
    }
    
    // getters
    bool get_bool(symbol const & k, bool _default) const;
    bool get_bool(char const * k, bool _default) const;
    unsigned get_uint(symbol const & k, unsigned _default) const;
    unsigned get_uint(char const * k, unsigned _default) const;
    double get_double(symbol const & k, double _default) const;
    double get_double(char const * k, double _default) const;
    char const * get_str(symbol const & k, char const * _default) const;
    char const * get_str(char const * k, char const * _default) const;
    rational get_rat(symbol const & k, rational const & _default) const;
    rational get_rat(char const * k, rational const & _default) const; 
    symbol get_sym(symbol const & k, symbol const & _default) const;
    symbol get_sym(char const * k, symbol const & _default) const;

    bool get_bool(char const * k, params_ref const & fallback, bool _default) const;
    unsigned get_uint(char const * k, params_ref const & fallback, unsigned _default) const;
    double get_double(char const * k, params_ref const & fallback, double _default) const;
    char const * get_str(char const * k, params_ref const & fallback, char const * _default) const;
    symbol get_sym(char const * k, params_ref const & fallback, symbol const & _default) const;

    // setters
    void set_bool(symbol const & k, bool v);
    void set_bool(char const * k, bool  v);
    void set_uint(symbol const & k, unsigned v);
    void set_uint(char const * k, unsigned v);
    void set_double(symbol const & k, double v);
    void set_double(char const * k, double v);
    void set_str(symbol const & k, char const * v);
    void set_str(char const * k, char const * v);
    void set_rat(symbol const & k, rational const & v);
    void set_rat(char const * k, rational const & v); 
    void set_sym(symbol const & k, symbol const & v);
    void set_sym(char const * k, symbol const & v);

    void display(std::ostream & out) const {
        out << "(params";
        svector<params::entry>::const_iterator it  = m_entries.begin();  
        svector<params::entry>::const_iterator end = m_entries.end();
        for (; it != end; ++it) {
            out << " " << it->first;            
            switch (it->second.m_kind) {
            case CPK_BOOL:
                out << " " << (it->second.m_bool_value?"true":"false");
                break;
            case CPK_UINT:
                out << " " <<it->second.m_uint_value;
                break;
            case CPK_DOUBLE:
                out << " " << it->second.m_double_value;
                break;
            case CPK_NUMERAL:
                out << " " << *(it->second.m_rat_value);
                break;
            case CPK_SYMBOL:
                out << " " << symbol::mk_symbol_from_c_ptr(it->second.m_sym_value);
                break;
            case CPK_STRING:
                out << " " << it->second.m_str_value;
                break;
            default:
                UNREACHABLE();
                break;
            }
        }
        out << ")";
    }

    void display_smt2(std::ostream & out, char const* module, param_descrs& descrs) const {
        svector<params::entry>::const_iterator it  = m_entries.begin();  
        svector<params::entry>::const_iterator end = m_entries.end();
        for (; it != end; ++it) {
            if (!descrs.contains(it->first)) continue;
            out << "(set-option :";
            out << module << ".";        
            out << it->first;
            switch (it->second.m_kind) {
            case CPK_BOOL:
                out << " " << (it->second.m_bool_value?"true":"false");
                break;
            case CPK_UINT:
                out << " " <<it->second.m_uint_value;
                break;
            case CPK_DOUBLE:
                out << " " << it->second.m_double_value;
                break;
            case CPK_NUMERAL:
                out << " " << *(it->second.m_rat_value);
                break;
            case CPK_SYMBOL:
                out << " " << symbol::mk_symbol_from_c_ptr(it->second.m_sym_value);
                break;
            case CPK_STRING:
                out << " " << it->second.m_str_value;
                break;
            default:
                UNREACHABLE();
                break;
            }
            out << ")\n";
        }
    }

    void display(std::ostream & out, symbol const & k) const {
        svector<params::entry>::const_iterator it  = m_entries.begin();  
        svector<params::entry>::const_iterator end = m_entries.end();
        for (; it != end; ++it) {                                
            if (it->first != k)
                continue;
            switch (it->second.m_kind) {
            case CPK_BOOL:
                out << (it->second.m_bool_value?"true":"false");
                return;
            case CPK_UINT:
                out << it->second.m_uint_value;
                return;
            case CPK_DOUBLE:
                out << it->second.m_double_value;
                return;
            case CPK_NUMERAL:
                out << *(it->second.m_rat_value);
                return;
            case CPK_SYMBOL:
                out << symbol::mk_symbol_from_c_ptr(it->second.m_sym_value);
                return;
            case CPK_STRING:
                out << it->second.m_str_value;
                return;
            default:
                out << "internal";
                return;
            }
        }
        out << "default";
    }
};

params_ref::~params_ref() {
    if (m_params)
        m_params->dec_ref();
}

params_ref::params_ref(params_ref const & p):
    m_params(nullptr) {
    operator=(p);
}

void params_ref::display(std::ostream & out) const {
    if (m_params)
        m_params->display(out);
    else 
        out << "(params)";
}

void params_ref::display_smt2(std::ostream& out, char const* module, param_descrs& descrs) const {
    if (m_params)
        m_params->display_smt2(out, module, descrs);

}


void params_ref::display(std::ostream & out, char const * k) const {
    display(out, symbol(k));
}

void params_ref::display(std::ostream & out, symbol const & k) const {
    if (m_params)
        m_params->display(out, k);
    else
        out << "default";
}

void params_ref::validate(param_descrs const & p) {
    if (m_params)
        m_params->validate(p);
}

params_ref & params_ref::operator=(params_ref const & p) {
    if (p.m_params)
        p.m_params->inc_ref();
    if (m_params)
        m_params->dec_ref();
    m_params = p.m_params;
    return *this;
}

void params_ref::copy(params_ref const & src) {
    if (m_params == nullptr)
        operator=(src);
    else {
        init();
        copy_core(src.m_params);
    }
}

void params_ref::copy_core(params const * src) {
    if (src == nullptr)
        return;
    for (auto const& p : src->m_entries) {
        switch (p.second.m_kind) {
        case CPK_BOOL:
            m_params->set_bool(p.first, p.second.m_bool_value);
            break;
        case CPK_UINT:
            m_params->set_uint(p.first, p.second.m_uint_value);
            break;
        case CPK_DOUBLE:
            m_params->set_double(p.first, p.second.m_double_value);
            break;
        case CPK_NUMERAL:
            m_params->set_rat(p.first, *(p.second.m_rat_value));
            break;
        case CPK_SYMBOL:
            m_params->set_sym(p.first, symbol::mk_symbol_from_c_ptr(p.second.m_sym_value));
            break;
        case CPK_STRING:
            m_params->set_str(p.first, p.second.m_str_value);
            break;
        default:
            UNREACHABLE();
            break;
        }
    }
}

void params_ref::init() {
    if (!m_params) {
        m_params = alloc(params);
        m_params->inc_ref();
    }
    else if (m_params->m_ref_count > 1) {
        params * old = m_params;
        m_params = alloc(params);
        m_params->inc_ref();
        copy_core(old);
        old->dec_ref();
    }
    
    SASSERT(m_params->m_ref_count == 1);
}

bool params_ref::get_bool(symbol const & k, bool _default) const { return m_params ? m_params->get_bool(k, _default) : _default; }
bool params_ref::get_bool(char const * k, bool _default) const { return m_params ? m_params->get_bool(k, _default) : _default; }
unsigned params_ref::get_uint(symbol const & k, unsigned _default) const { return m_params ? m_params->get_uint(k, _default) : _default; }
unsigned params_ref::get_uint(char const * k, unsigned _default) const { return m_params ? m_params->get_uint(k, _default) : _default; }
double params_ref::get_double(symbol const & k, double _default) const { return m_params ? m_params->get_double(k, _default) : _default; }
double params_ref::get_double(char const * k, double _default) const { return m_params ? m_params->get_double(k, _default) : _default; }
char const * params_ref::get_str(symbol const & k, char const * _default) const { return m_params ? m_params->get_str(k, _default) : _default; }
char const * params_ref::get_str(char const * k, char const * _default) const { return m_params ? m_params->get_str(k, _default) : _default; }

rational params_ref::get_rat(symbol const & k, rational const & _default) const { 
    return m_params ? m_params->get_rat(k, _default) : _default; 
}

rational params_ref::get_rat(char const * k, rational const & _default) const { 
    return m_params ? m_params->get_rat(k, _default) : _default; 
}

symbol params_ref::get_sym(symbol const & k, symbol const & _default) const { 
    return m_params ? m_params->get_sym(k, _default) : _default; 
}

symbol params_ref::get_sym(char const * k, symbol const & _default) const { 
    return m_params ? m_params->get_sym(k, _default) : _default; 
}

bool params_ref::get_bool(char const * k, params_ref const & fallback, bool _default) const {
    return m_params ? m_params->get_bool(k, fallback, _default) : fallback.get_bool(k, _default);
}

unsigned params_ref::get_uint(char const * k, params_ref const & fallback, unsigned _default) const {
    return m_params ? m_params->get_uint(k, fallback, _default) : fallback.get_uint(k, _default);
}

double params_ref::get_double(char const * k, params_ref const & fallback, double _default) const {
    return m_params ? m_params->get_double(k, fallback, _default) : fallback.get_double(k, _default);
}

char const * params_ref::get_str(char const * k, params_ref const & fallback, char const * _default) const {
    return m_params ? m_params->get_str(k, fallback, _default) : fallback.get_str(k, _default);
}

symbol params_ref::get_sym(char const * k, params_ref const & fallback, symbol const & _default) const {
    return m_params ? m_params->get_sym(k, fallback, _default) : fallback.get_sym(k, _default);
}

bool params_ref::empty() const {
    if (!m_params)
        return true;
    return m_params->empty();
}

bool params_ref::contains(symbol const & k) const {
    if (!m_params)
        return false;
    return m_params->contains(k);
}

bool params_ref::contains(char const * k) const {
    if (!m_params)
        return false;
    return m_params->contains(k);
}

void params_ref::reset() {
    if (m_params)
        m_params->reset();
}

void params_ref::reset(symbol const & k) {
    if (m_params)
        m_params->reset(k);
}

void params_ref::reset(char const * k) {
    if (m_params)
        m_params->reset(k);
}

void params_ref::set_bool(symbol const & k, bool v) {
    init();
    m_params->set_bool(k, v);
}

void params_ref::set_bool(char const * k, bool  v) {
    init();
    m_params->set_bool(k, v);
}

void params_ref::set_uint(symbol const & k, unsigned v) {
    init();
    m_params->set_uint(k, v);
}

void params_ref::set_uint(char const * k, unsigned v) {
    init();
    m_params->set_uint(k, v);
}

void params_ref::set_double(symbol const & k, double v) {
    init();
    m_params->set_double(k, v);
}

void params_ref::set_double(char const * k, double v) {
    init();
    m_params->set_double(k, v);
}

void params_ref::set_str(symbol const & k, char const * v) {
    init();
    m_params->set_str(k, v);
}

void params_ref::set_str(char const * k, char const * v) {
    init();
    m_params->set_str(k, v);
}

void params_ref::set_rat(symbol const & k, rational const & v) {
    init();
    m_params->set_rat(k, v);
}

void params_ref::set_rat(char const * k, rational const & v) {
    init();
    m_params->set_rat(k, v);
}

void params_ref::set_sym(symbol const & k, symbol const & v) {
    init();
    m_params->set_sym(k, v);
}

void params_ref::set_sym(char const * k, symbol const & v) {
    init();
    m_params->set_sym(k, v);
}


void params::del_value(entry & e) {
    switch (e.second.m_kind) {
    case CPK_NUMERAL:
        if (e.second.m_kind == CPK_NUMERAL)
            dealloc(e.second.m_rat_value);
        break;
    default:
        return;
    }
}

#define TRAVERSE_ENTRIES(CODE) {                        \
    svector<entry>::iterator it  = m_entries.begin();   \
    svector<entry>::iterator end = m_entries.end();     \
    for (; it != end; ++it) {                           \
        CODE                                            \
    }                                                   \
}

#define TRAVERSE_CONST_ENTRIES(CODE) {                          \
    svector<entry>::const_iterator it  = m_entries.begin();     \
    svector<entry>::const_iterator end = m_entries.end();       \
    for (; it != end; ++it) {                                   \
        CODE                                                    \
    }                                                           \
}

void params::del_values() {
    TRAVERSE_ENTRIES(del_value(*it););
}

#define CONTAINS(k) {                                           \
    if (empty())                                                \
        return false;                                           \
    TRAVERSE_CONST_ENTRIES(if (it->first == k) return true;);   \
    return false;                                               \
}

bool params::contains(symbol const & k) const {
    CONTAINS(k);
}
 
bool params::contains(char const * k) const {
    CONTAINS(k);
}

void params::reset() {
    del_values();
    m_entries.finalize();
    SASSERT(empty());
}

#define RESET(k) {                              \
    if (empty()) return;                        \
    TRAVERSE_ENTRIES(if (it->first == k) {      \
        svector<entry>::iterator it2 = it;      \
        del_value(*it2);                        \
        ++it;                                   \
        for (; it != end; ++it, ++it2) {        \
            *it2 = *it;                         \
        }                                       \
        m_entries.pop_back();                   \
        return;                                 \
    });                                         \
}

void params::reset(symbol const & k) {
    RESET(k);
}

void params::reset(char const * k) {
    RESET(k);
}

#define GET_VALUE(MATCH_CODE, KIND) {                                           \
    if (empty()) return _default;                                                \
    TRAVERSE_CONST_ENTRIES(if (it->first == k && it->second.m_kind == KIND) {   \
        MATCH_CODE                                                              \
    });                                                                         \
    return _default;                                                             \
}
    
#define GET_SIMPLE_VALUE(FIELD_NAME, KIND) GET_VALUE(return it->second.FIELD_NAME;, KIND)

bool params::get_bool(symbol const & k, bool _default) const {
    GET_SIMPLE_VALUE(m_bool_value, CPK_BOOL);
}

bool params::get_bool(char const * k, bool _default) const {
    GET_SIMPLE_VALUE(m_bool_value, CPK_BOOL);
}

unsigned params::get_uint(symbol const & k, unsigned _default) const {
    GET_SIMPLE_VALUE(m_uint_value, CPK_UINT);
}

unsigned params::get_uint(char const * k, unsigned _default) const {
    GET_SIMPLE_VALUE(m_uint_value, CPK_UINT);
}

double params::get_double(symbol const & k, double _default) const {
    GET_SIMPLE_VALUE(m_double_value, CPK_DOUBLE);
}

double params::get_double(char const * k, double _default) const {
    GET_SIMPLE_VALUE(m_double_value, CPK_DOUBLE);
}

char const * params::get_str(symbol const & k, char const * _default) const {
    GET_SIMPLE_VALUE(m_str_value, CPK_STRING);
}

char const * params::get_str(char const * k, char const * _default) const {
    GET_SIMPLE_VALUE(m_str_value, CPK_STRING);
}

rational params::get_rat(symbol const & k, rational const & _default) const {
    if (empty()) return _default;                                               
    TRAVERSE_CONST_ENTRIES(if (it->first == k) {
            if (it->second.m_kind == CPK_NUMERAL) {   
                return *(it->second.m_rat_value);
            }
            if (it->second.m_kind == CPK_UINT) {
                return rational(static_cast<int>(it->second.m_uint_value));
            }
        });
    return _default;                                                            
}

rational params::get_rat(char const * k, rational const & _default) const {
    if (empty()) return _default;                                               
    TRAVERSE_CONST_ENTRIES(if (it->first == k) {
            if (it->second.m_kind == CPK_NUMERAL) {   
                return *(it->second.m_rat_value);
            }
            if (it->second.m_kind == CPK_UINT) {
                return rational(static_cast<int>(it->second.m_uint_value));
            }
        });
    return _default;                                                            
}

symbol params::get_sym(symbol const & k, symbol const & _default) const {
    GET_VALUE(return symbol::mk_symbol_from_c_ptr(it->second.m_sym_value);, CPK_SYMBOL);
}

symbol params::get_sym(char const * k, symbol const & _default) const {
    GET_VALUE(return symbol::mk_symbol_from_c_ptr(it->second.m_sym_value);, CPK_SYMBOL);
}

#define GET_VALUE2(MATCH_CODE, KIND) {                                  \
    if (!empty()) {                                                     \
        TRAVERSE_CONST_ENTRIES(if (it->first == k && it->second.m_kind == KIND) { \
                MATCH_CODE                                              \
        });                                                             \
    }                                                                   \
}

#define GET_SIMPLE_VALUE2(FIELD_NAME, KIND) GET_VALUE2(return it->second.FIELD_NAME;, KIND)

bool params::get_bool(char const * k, params_ref const & fallback, bool _default) const {
    GET_SIMPLE_VALUE2(m_bool_value, CPK_BOOL);
    return fallback.get_bool(k, _default);
}

unsigned params::get_uint(char const * k, params_ref const & fallback, unsigned _default) const {
    GET_SIMPLE_VALUE2(m_uint_value, CPK_UINT);
    return fallback.get_uint(k, _default);
}

double params::get_double(char const * k, params_ref const & fallback, double _default) const {
    GET_SIMPLE_VALUE2(m_double_value, CPK_DOUBLE);
    return fallback.get_double(k, _default);
}

char const * params::get_str(char const * k, params_ref const & fallback, char const * _default) const {
    GET_SIMPLE_VALUE2(m_str_value, CPK_STRING);
    return fallback.get_str(k, _default);
}

symbol params::get_sym(char const * k, params_ref const & fallback, symbol const & _default) const {
    GET_VALUE2(return symbol::mk_symbol_from_c_ptr(it->second.m_sym_value);, CPK_SYMBOL);
    return fallback.get_sym(k, _default);
}

#define SET_VALUE(MATCH_CODE, ADD_CODE) {       \
    TRAVERSE_ENTRIES(if (it->first == k) {      \
        MATCH_CODE                              \
        return;                                 \
    });                                         \
    ADD_CODE                                    \
}

#define SET_SIMPLE_VALUE(FIELD_NAME, KIND) SET_VALUE({  \
    del_value(*it);                                     \
    it->second.m_kind = KIND;                           \
    it->second.FIELD_NAME = v;                          \
},                                                      \
{                                                       \
    entry new_entry;                                    \
    new_entry.first  = symbol(k);                       \
    new_entry.second.m_kind = KIND;                     \
    new_entry.second.FIELD_NAME = v;                    \
    m_entries.push_back(new_entry);                     \
})

// setters
void params::set_bool(symbol const & k, bool v) {
    SET_SIMPLE_VALUE(m_bool_value, CPK_BOOL);
}

void params::set_bool(char const * k, bool  v) {
    SET_SIMPLE_VALUE(m_bool_value, CPK_BOOL);
}
 
void params::set_uint(symbol const & k, unsigned v) {
    SET_SIMPLE_VALUE(m_uint_value, CPK_UINT);
}

void params::set_uint(char const * k, unsigned v) {
    SET_SIMPLE_VALUE(m_uint_value, CPK_UINT);
}

void params::set_double(symbol const & k, double v) {
    SET_SIMPLE_VALUE(m_double_value, CPK_DOUBLE);
}

void params::set_double(char const * k, double v) {
    SET_SIMPLE_VALUE(m_double_value, CPK_DOUBLE);
}

void params::set_str(symbol const & k, char const * v) {
    SET_SIMPLE_VALUE(m_str_value, CPK_STRING);
}

void params::set_str(char const * k, char const * v) {
    SET_SIMPLE_VALUE(m_str_value, CPK_STRING);
}

#define SET_RAT_VALUE() SET_VALUE({                             \
    if (it->second.m_kind != CPK_NUMERAL) {                     \
        del_value(*it);                                         \
        it->second.m_kind = CPK_NUMERAL;                        \
        it->second.m_rat_value = alloc(rational);               \
    }                                                           \
    *(it->second.m_rat_value) = v;                              \
},                                                              \
{                                                               \
    entry new_entry;                                            \
    new_entry.first  = symbol(k);                               \
    new_entry.second.m_kind = CPK_NUMERAL;                      \
    new_entry.second.m_rat_value = alloc(rational);             \
    *(new_entry.second.m_rat_value) = v;                        \
    m_entries.push_back(new_entry);                             \
})

void params::set_rat(symbol const & k, rational const & v) {
    SET_RAT_VALUE();
}

void params::set_rat(char const * k, rational const & v) {
    SET_RAT_VALUE();
}

#define SET_SYM_VALUE() SET_VALUE({                     \
    del_value(*it);                                     \
    it->second.m_kind = CPK_SYMBOL;                     \
    it->second.m_sym_value = v.bare_str();              \
},                                                      \
{                                                       \
    entry new_entry;                                    \
    new_entry.first  = symbol(k);                       \
    new_entry.second.m_kind = CPK_SYMBOL;               \
    new_entry.second.m_sym_value = v.bare_str();        \
    m_entries.push_back(new_entry);                     \
})

void params::set_sym(symbol const & k, symbol const & v) {
    SET_SYM_VALUE();
}

void params::set_sym(char const * k, symbol const & v) {
    SET_SYM_VALUE();
}

#ifdef Z3DEBUG
void pp(params_ref const & p) {
    std::cout << p << std::endl;
}
#endif<|MERGE_RESOLUTION|>--- conflicted
+++ resolved
@@ -332,27 +332,10 @@
         reset();
     }
 
-<<<<<<< HEAD
-    void inc_ref() { 
-        #pragma omp critical (params)
-        {
-            m_ref_count++;         
-        }
-    }
-    void dec_ref() { 
-        bool is_last;
-        SASSERT(m_ref_count > 0); 
-        #pragma omp critical (params)
-        {
-            is_last = 0 == --m_ref_count;         
-        }
-        if (is_last) dealloc(this); 
-=======
     void inc_ref() { m_ref_count++; }
     void dec_ref() { 
         SASSERT(m_ref_count > 0); 
         if (--m_ref_count == 0) dealloc(this); 
->>>>>>> b8193a0a
     }
 
     bool empty() const { return m_entries.empty(); }
